{
  "nodes": {
    "crane": {
      "locked": {
<<<<<<< HEAD
        "lastModified": 1722960479,
        "narHash": "sha256-NhCkJJQhD5GUib8zN9JrmYGMwt4lCRp6ZVNzIiYCl0Y=",
        "owner": "ipetkov",
        "repo": "crane",
        "rev": "4c6c77920b8d44cd6660c1621dea6b3fc4b4c4f4",
=======
        "lastModified": 1724974107,
        "narHash": "sha256-69+1W0Ao5K9su569YUfUPANeN/Ea7aKu7xIZP1MSl9o=",
        "owner": "ipetkov",
        "repo": "crane",
        "rev": "63396562b8e08efda3b3c66e32661b8a513055de",
>>>>>>> afdb6567
        "type": "github"
      },
      "original": {
        "owner": "ipetkov",
        "repo": "crane",
        "type": "github"
      }
    },
    "nix-filter": {
      "locked": {
        "lastModified": 1710156097,
        "narHash": "sha256-1Wvk8UP7PXdf8bCCaEoMnOT1qe5/Duqgj+rL8sRQsSM=",
        "owner": "numtide",
        "repo": "nix-filter",
        "rev": "3342559a24e85fc164b295c3444e8a139924675b",
        "type": "github"
      },
      "original": {
        "owner": "numtide",
        "repo": "nix-filter",
        "type": "github"
      }
    },
    "nixpkgs": {
      "locked": {
<<<<<<< HEAD
        "lastModified": 1723891200,
        "narHash": "sha256-uljX21+D/DZgb9uEFFG2dkkQbPZN+ig4Z6+UCLWFVAk=",
        "owner": "NixOS",
        "repo": "nixpkgs",
        "rev": "a0d6390cb3e82062a35d0288979c45756e481f60",
=======
        "lastModified": 1725067332,
        "narHash": "sha256-bMi5zhDwR6jdmN5mBHEu9gQQf9CibIEasA/6mc34Iek=",
        "owner": "NixOS",
        "repo": "nixpkgs",
        "rev": "192e7407cc66e2eccc3a6c5ad3834dd62fae3800",
>>>>>>> afdb6567
        "type": "github"
      },
      "original": {
        "owner": "NixOS",
        "ref": "nixpkgs-unstable",
        "repo": "nixpkgs",
        "type": "github"
      }
    },
    "parts": {
      "inputs": {
        "nixpkgs-lib": [
          "nixpkgs"
        ]
      },
      "locked": {
<<<<<<< HEAD
        "lastModified": 1722555600,
        "narHash": "sha256-XOQkdLafnb/p9ij77byFQjDf5m5QYl9b2REiVClC+x4=",
        "owner": "hercules-ci",
        "repo": "flake-parts",
        "rev": "8471fe90ad337a8074e957b69ca4d0089218391d",
=======
        "lastModified": 1725024810,
        "narHash": "sha256-ODYRm8zHfLTH3soTFWE452ydPYz2iTvr9T8ftDMUQ3E=",
        "owner": "hercules-ci",
        "repo": "flake-parts",
        "rev": "af510d4a62d071ea13925ce41c95e3dec816c01d",
>>>>>>> afdb6567
        "type": "github"
      },
      "original": {
        "owner": "hercules-ci",
        "repo": "flake-parts",
        "type": "github"
      }
    },
    "root": {
      "inputs": {
        "crane": "crane",
        "nix-filter": "nix-filter",
        "nixpkgs": "nixpkgs",
        "parts": "parts",
        "rust": "rust"
      }
    },
    "rust": {
      "inputs": {
        "nixpkgs": [
          "nixpkgs"
        ]
      },
      "locked": {
<<<<<<< HEAD
        "lastModified": 1723947704,
        "narHash": "sha256-TcVf66N2NgGhxORFytzgqWcg0XJ+kk8uNLNsTRI5sYM=",
        "owner": "oxalica",
        "repo": "rust-overlay",
        "rev": "456e78a55feade2c3bc6d7bc0bf5e710c9d86120",
=======
        "lastModified": 1724984647,
        "narHash": "sha256-BC6MUq0CTdmAu/cueVcdWTI+S95s0mJcn19SoEgd7gU=",
        "owner": "oxalica",
        "repo": "rust-overlay",
        "rev": "87b6cffc276795b46ef544d7ed8d7fed6ad9c8e4",
>>>>>>> afdb6567
        "type": "github"
      },
      "original": {
        "owner": "oxalica",
        "repo": "rust-overlay",
        "type": "github"
      }
    }
  },
  "root": "root",
  "version": 7
}<|MERGE_RESOLUTION|>--- conflicted
+++ resolved
@@ -2,19 +2,11 @@
   "nodes": {
     "crane": {
       "locked": {
-<<<<<<< HEAD
-        "lastModified": 1722960479,
-        "narHash": "sha256-NhCkJJQhD5GUib8zN9JrmYGMwt4lCRp6ZVNzIiYCl0Y=",
-        "owner": "ipetkov",
-        "repo": "crane",
-        "rev": "4c6c77920b8d44cd6660c1621dea6b3fc4b4c4f4",
-=======
         "lastModified": 1724974107,
         "narHash": "sha256-69+1W0Ao5K9su569YUfUPANeN/Ea7aKu7xIZP1MSl9o=",
         "owner": "ipetkov",
         "repo": "crane",
         "rev": "63396562b8e08efda3b3c66e32661b8a513055de",
->>>>>>> afdb6567
         "type": "github"
       },
       "original": {
@@ -40,19 +32,11 @@
     },
     "nixpkgs": {
       "locked": {
-<<<<<<< HEAD
-        "lastModified": 1723891200,
-        "narHash": "sha256-uljX21+D/DZgb9uEFFG2dkkQbPZN+ig4Z6+UCLWFVAk=",
-        "owner": "NixOS",
-        "repo": "nixpkgs",
-        "rev": "a0d6390cb3e82062a35d0288979c45756e481f60",
-=======
         "lastModified": 1725067332,
         "narHash": "sha256-bMi5zhDwR6jdmN5mBHEu9gQQf9CibIEasA/6mc34Iek=",
         "owner": "NixOS",
         "repo": "nixpkgs",
         "rev": "192e7407cc66e2eccc3a6c5ad3834dd62fae3800",
->>>>>>> afdb6567
         "type": "github"
       },
       "original": {
@@ -69,19 +53,11 @@
         ]
       },
       "locked": {
-<<<<<<< HEAD
-        "lastModified": 1722555600,
-        "narHash": "sha256-XOQkdLafnb/p9ij77byFQjDf5m5QYl9b2REiVClC+x4=",
-        "owner": "hercules-ci",
-        "repo": "flake-parts",
-        "rev": "8471fe90ad337a8074e957b69ca4d0089218391d",
-=======
         "lastModified": 1725024810,
         "narHash": "sha256-ODYRm8zHfLTH3soTFWE452ydPYz2iTvr9T8ftDMUQ3E=",
         "owner": "hercules-ci",
         "repo": "flake-parts",
         "rev": "af510d4a62d071ea13925ce41c95e3dec816c01d",
->>>>>>> afdb6567
         "type": "github"
       },
       "original": {
@@ -106,19 +82,11 @@
         ]
       },
       "locked": {
-<<<<<<< HEAD
-        "lastModified": 1723947704,
-        "narHash": "sha256-TcVf66N2NgGhxORFytzgqWcg0XJ+kk8uNLNsTRI5sYM=",
-        "owner": "oxalica",
-        "repo": "rust-overlay",
-        "rev": "456e78a55feade2c3bc6d7bc0bf5e710c9d86120",
-=======
         "lastModified": 1724984647,
         "narHash": "sha256-BC6MUq0CTdmAu/cueVcdWTI+S95s0mJcn19SoEgd7gU=",
         "owner": "oxalica",
         "repo": "rust-overlay",
         "rev": "87b6cffc276795b46ef544d7ed8d7fed6ad9c8e4",
->>>>>>> afdb6567
         "type": "github"
       },
       "original": {
