// SPDX-License-Identifier: GPL-3.0-only

use crate::{
    shell::Shell,
    state::{BackendData, State},
    wayland::protocols::output_configuration::OutputConfigurationState,
};
use cosmic_config::ConfigGet;
use serde::{Deserialize, Serialize};
use smithay::input::Seat;
pub use smithay::{
    backend::input::KeyState,
    input::keyboard::{keysyms as KeySyms, Keysym, ModifiersState},
    output::{Mode, Output},
    reexports::{
        calloop::LoopHandle,
        input::{
            AccelProfile, ClickMethod, Device as InputDevice, ScrollMethod, SendEventsMode,
            TapButtonMap,
        },
    },
    utils::{Logical, Physical, Point, Size, Transform},
};
use std::{cell::RefCell, collections::HashMap, fs::OpenOptions, path::PathBuf};
use tracing::{debug, error, info, warn};

mod input_config;
mod key_bindings;
pub use key_bindings::{Action, KeyModifier, KeyModifiers, KeyPattern};
mod types;
pub use self::types::*;
use cosmic_comp_config::{
    input::InputConfig,
    workspace::{WorkspaceConfig, WorkspaceLayout},
    XkbConfig,
};

#[derive(Debug)]
pub struct Config {
    pub static_conf: StaticConfig,
    pub dynamic_conf: DynamicConfig,
    pub config: cosmic_config::Config,
    pub xkb: XkbConfig,
    pub input_default: InputConfig,
    pub input_touchpad: InputConfig,
    pub input_devices: HashMap<String, InputConfig>,
    pub workspace: WorkspaceConfig,
}

#[derive(Debug, Deserialize)]
pub struct StaticConfig {
    pub key_bindings: HashMap<key_bindings::KeyPattern, key_bindings::Action>,
    pub tiling_enabled: bool,
<<<<<<< HEAD
    #[serde(default = "default_active_hint")]
    pub active_hint: u8,
    #[serde(default = "default_gaps")]
    pub gaps: (u8, u8),
    pub data_control_enabled: bool,
}

#[derive(Debug, Deserialize, Clone, Copy, PartialEq, Eq)]
pub enum WorkspaceMode {
    OutputBound,
    Global,
=======
>>>>>>> 9a04fa2a
}

#[derive(Debug)]
pub struct DynamicConfig {
    outputs: (Option<PathBuf>, OutputsConfig),
}

#[derive(Debug, Deserialize, Serialize)]
pub struct OutputsConfig {
    pub config: HashMap<Vec<OutputInfo>, Vec<OutputConfig>>,
}

#[derive(Debug, Deserialize, Serialize, Clone, PartialEq, Eq, PartialOrd, Ord, Hash)]
pub struct OutputInfo {
    pub connector: String,
    pub make: String,
    pub model: String,
}

impl From<Output> for OutputInfo {
    fn from(o: Output) -> OutputInfo {
        let physical = o.physical_properties();
        OutputInfo {
            connector: o.name(),
            make: physical.make,
            model: physical.model,
        }
    }
}

fn default_enabled() -> bool {
    true
}

#[derive(Debug, Deserialize, Serialize, Clone, PartialEq)]
pub struct OutputConfig {
    pub mode: ((i32, i32), Option<u32>),
    pub vrr: bool,
    pub scale: f64,
    #[serde(with = "TransformDef")]
    pub transform: Transform,
    pub position: (i32, i32),
    #[serde(default = "default_enabled")]
    pub enabled: bool,
    #[serde(default, skip_serializing_if = "Option::is_none")]
    pub max_bpc: Option<u32>,
}

impl Default for OutputConfig {
    fn default() -> OutputConfig {
        OutputConfig {
            mode: ((0, 0), None),
            vrr: false,
            scale: 1.0,
            transform: Transform::Normal,
            position: (0, 0),
            enabled: true,
            max_bpc: None,
        }
    }
}

impl OutputConfig {
    pub fn mode_size(&self) -> Size<i32, Physical> {
        self.mode.0.into()
    }

    pub fn mode_refresh(&self) -> u32 {
        self.mode.1.unwrap_or(60_000)
    }

    pub fn output_mode(&self) -> Mode {
        Mode {
            size: self.mode_size(),
            refresh: self.mode_refresh() as i32,
        }
    }
}

impl Config {
    pub fn load(loop_handle: &LoopHandle<'_, State>) -> Config {
        let config = cosmic_config::Config::new("com.system76.CosmicComp", 1).unwrap();
        let source = cosmic_config::calloop::ConfigWatchSource::new(&config).unwrap();
        loop_handle
            .insert_source(source, |(config, keys), (), state| {
                config_changed(config, keys, state);
            })
            .expect("Failed to add cosmic-config to the event loop");
        let xdg = xdg::BaseDirectories::new().ok();
        let workspace = get_config::<WorkspaceConfig>(&config, "workspaces");
        Config {
            static_conf: Self::load_static(xdg.as_ref(), workspace.workspace_layout),
            dynamic_conf: Self::load_dynamic(xdg.as_ref()),
            xkb: get_config(&config, "xkb-config"),
            input_default: get_config(&config, "input-default"),
            input_touchpad: get_config(&config, "input-touchpad"),
            input_devices: get_config(&config, "input-devices"),
            workspace,
            config,
        }
    }

    fn load_static(
        xdg: Option<&xdg::BaseDirectories>,
        workspace_layout: WorkspaceLayout,
    ) -> StaticConfig {
        let mut locations = if let Some(base) = xdg {
            vec![
                base.get_config_file("cosmic-comp.ron"),
                base.get_config_file("cosmic-comp/config.ron"),
            ]
        } else {
            Vec::with_capacity(3)
        };
        if cfg!(debug_assertions) {
            if let Ok(mut cwd) = std::env::current_dir() {
                cwd.push("config.ron");
                locations.push(cwd);
            }
        }
        locations.push(PathBuf::from("/etc/cosmic-comp/config.ron"));
        locations.push(PathBuf::from("/etc/cosmic-comp.ron"));

        for path in locations {
            debug!("Trying config location: {}", path.display());
            if path.exists() {
                info!("Using config at {}", path.display());
                let mut config: StaticConfig =
                    ron::de::from_reader(OpenOptions::new().read(true).open(path).unwrap())
                        .expect("Malformed config file");

                key_bindings::add_default_bindings(&mut config.key_bindings, workspace_layout);

                return config;
            }
        }

        StaticConfig {
            key_bindings: HashMap::new(),
            tiling_enabled: false,
<<<<<<< HEAD
            active_hint: default_active_hint(),
            gaps: default_gaps(),
            data_control_enabled: false,
=======
>>>>>>> 9a04fa2a
        }
    }

    fn load_dynamic(xdg: Option<&xdg::BaseDirectories>) -> DynamicConfig {
        let output_path =
            xdg.and_then(|base| base.place_state_file("cosmic-comp/outputs.ron").ok());
        let outputs = Self::load_outputs(&output_path);

        DynamicConfig {
            outputs: (output_path, outputs),
        }
    }

    fn load_outputs(path: &Option<PathBuf>) -> OutputsConfig {
        if let Some(path) = path.as_ref() {
            if path.exists() {
                match ron::de::from_reader(OpenOptions::new().read(true).open(path).unwrap()) {
                    Ok(config) => return config,
                    Err(err) => {
                        warn!(?err, "Failed to read output_config, resetting..");
                        if let Err(err) = std::fs::remove_file(path) {
                            error!(?err, "Failed to remove output_config.");
                        }
                    }
                };
            }
        }

        OutputsConfig {
            config: HashMap::new(),
        }
    }

    pub fn read_outputs(
        &mut self,
        output_state: &mut OutputConfigurationState<State>,
        backend: &mut BackendData,
        shell: &mut Shell,
        seats: impl Iterator<Item = Seat<State>>,
        loop_handle: &LoopHandle<'_, State>,
    ) {
        let seats = seats.collect::<Vec<_>>();
        let outputs = output_state.outputs().collect::<Vec<_>>();
        let mut infos = outputs
            .iter()
            .cloned()
            .map(Into::<crate::config::OutputInfo>::into)
            .collect::<Vec<_>>();
        infos.sort();
        if let Some(configs) = self.dynamic_conf.outputs().config.get(&infos).cloned() {
            let mut reset = false;
            let known_good_configs = outputs
                .iter()
                .map(|output| {
                    output
                        .user_data()
                        .get::<RefCell<OutputConfig>>()
                        .unwrap()
                        .borrow()
                        .clone()
                })
                .collect::<Vec<_>>();

            for (name, output_config) in infos.iter().map(|o| &o.connector).zip(configs.into_iter())
            {
                let output = outputs.iter().find(|o| &o.name() == name).unwrap().clone();
                let enabled = output_config.enabled;
                *output
                    .user_data()
                    .get::<RefCell<OutputConfig>>()
                    .unwrap()
                    .borrow_mut() = output_config;
                if let Err(err) = backend.apply_config_for_output(
                    &output,
                    false,
                    shell,
                    seats.iter().cloned(),
                    loop_handle,
                ) {
                    warn!(
                        ?err,
                        "Failed to set new config for output {}.",
                        output.name(),
                    );
                    reset = true;
                    break;
                } else {
                    if enabled {
                        output_state.enable_head(&output);
                    } else {
                        output_state.disable_head(&output);
                    }
                }
            }

            if reset {
                for (output, output_config) in outputs
                    .clone()
                    .into_iter()
                    .zip(known_good_configs.into_iter())
                {
                    let enabled = output_config.enabled;
                    *output
                        .user_data()
                        .get::<RefCell<OutputConfig>>()
                        .unwrap()
                        .borrow_mut() = output_config;
                    if let Err(err) = backend.apply_config_for_output(
                        &output,
                        false,
                        shell,
                        seats.iter().cloned(),
                        loop_handle,
                    ) {
                        error!(?err, "Failed to reset config for output {}.", output.name());
                    } else {
                        if enabled {
                            output_state.enable_head(&output);
                        } else {
                            output_state.disable_head(&output);
                        }
                    }
                }
            }

            output_state.update();
            self.write_outputs(output_state.outputs());
        } else {
            for output in outputs {
                if let Err(err) = backend.apply_config_for_output(
                    &output,
                    false,
                    shell,
                    seats.iter().cloned(),
                    loop_handle,
                ) {
                    warn!(
                        ?err,
                        "Failed to set new config for output {}.",
                        output.name(),
                    );
                } else {
                    if output
                        .user_data()
                        .get::<RefCell<OutputConfig>>()
                        .unwrap()
                        .borrow()
                        .enabled
                    {
                        output_state.enable_head(&output);
                    } else {
                        output_state.disable_head(&output);
                    }
                }
            }

            output_state.update();
            self.write_outputs(output_state.outputs());
        }
    }

    pub fn write_outputs(
        &mut self,
        outputs: impl Iterator<Item = impl std::borrow::Borrow<Output>>,
    ) {
        let mut infos = outputs
            .map(|o| {
                let o = o.borrow();
                (
                    Into::<crate::config::OutputInfo>::into(o.clone()),
                    o.user_data()
                        .get::<RefCell<OutputConfig>>()
                        .unwrap()
                        .borrow()
                        .clone(),
                )
            })
            .collect::<Vec<(OutputInfo, OutputConfig)>>();
        infos.sort_by(|&(ref a, _), &(ref b, _)| a.cmp(b));
        let (infos, configs) = infos.into_iter().unzip();
        self.dynamic_conf
            .outputs_mut()
            .config
            .insert(infos, configs);
    }

    pub fn xkb_config(&self) -> XkbConfig {
        self.xkb.clone()
    }

    pub fn read_device(&self, device: &mut InputDevice) {
        let (device_config, default_config) = self.get_device_config(device);
        input_config::update_device(device, device_config, default_config);
    }

    pub fn scroll_factor(&self, device: &InputDevice) -> f64 {
        let (device_config, default_config) = self.get_device_config(device);
        input_config::get_config(device_config, default_config, |x| {
            x.scroll_config.as_ref()?.scroll_factor
        })
        .map_or(1.0, |x| x.0)
    }

    fn get_device_config(&self, device: &InputDevice) -> (Option<&InputConfig>, &InputConfig) {
        let default_config = if device.config_tap_finger_count() > 0 {
            &self.input_touchpad
        } else {
            &self.input_default
        };
        let device_config = self.input_devices.get(device.name());
        (device_config, default_config)
    }
}

pub struct PersistenceGuard<'a, T: Serialize>(Option<PathBuf>, &'a mut T);

impl<'a, T: Serialize> std::ops::Deref for PersistenceGuard<'a, T> {
    type Target = T;
    fn deref(&self) -> &T {
        &self.1
    }
}

impl<'a, T: Serialize> std::ops::DerefMut for PersistenceGuard<'a, T> {
    fn deref_mut(&mut self) -> &mut T {
        &mut self.1
    }
}

impl<'a, T: Serialize> Drop for PersistenceGuard<'a, T> {
    fn drop(&mut self) {
        if let Some(path) = self.0.as_ref() {
            let writer = match OpenOptions::new()
                .create(true)
                .truncate(true)
                .write(true)
                .open(path)
            {
                Ok(writer) => writer,
                Err(err) => {
                    warn!(?err, "Failed to persist {}.", path.display());
                    return;
                }
            };
            if let Err(err) = ron::ser::to_writer_pretty(writer, &self.1, Default::default()) {
                warn!(?err, "Failed to persist {}", path.display());
            }
        }
    }
}

impl DynamicConfig {
    pub fn outputs(&self) -> &OutputsConfig {
        &self.outputs.1
    }

    pub fn outputs_mut<'a>(&'a mut self) -> PersistenceGuard<'a, OutputsConfig> {
        PersistenceGuard(self.outputs.0.clone(), &mut self.outputs.1)
    }
}

fn get_config<T: Default + serde::de::DeserializeOwned>(
    config: &cosmic_config::Config,
    key: &str,
) -> T {
    config.get(key).unwrap_or_else(|err| {
        error!(?err, "Failed to read config '{}'", key);
        T::default()
    })
}

fn update_input(state: &mut State) {
    if let BackendData::Kms(ref mut kms_state) = &mut state.backend {
        for device in kms_state.input_devices.values_mut() {
            state.common.config.read_device(device);
        }
    }
}

fn config_changed(config: cosmic_config::Config, keys: Vec<String>, state: &mut State) {
    for key in &keys {
        match key.as_str() {
            "xkb-config" => {
                let value = get_config::<XkbConfig>(&config, "xkb-config");
                for seat in state.common.seats().cloned().collect::<Vec<_>>().iter() {
                    if let Some(keyboard) = seat.get_keyboard() {
                        if let Err(err) = keyboard.set_xkb_config(state, xkb_config_to_wl(&value)) {
                            error!(?err, "Failed to load provided xkb config");
                            // TODO Revert to default?
                        }
                    }
                }
                state.common.config.xkb = value;
            }
            "input-default" => {
                let value = get_config::<InputConfig>(&config, "input-default");
                state.common.config.input_default = value;
                update_input(state);
            }
            "input-touchpad" => {
                let value = get_config::<InputConfig>(&config, "input-touchpad");
                state.common.config.input_touchpad = value;
                update_input(state);
            }
            "input-devices" => {
                let value = get_config::<HashMap<String, InputConfig>>(&config, "input-devices");
                state.common.config.input_devices = value;
                update_input(state);
            }
            "workspaces" => {
                state.common.config.workspace =
                    get_config::<WorkspaceConfig>(&config, "workspaces");
                state.common.shell.update_config(&state.common.config);
            }
            _ => {}
        }
    }
}

pub fn xkb_config_to_wl(config: &XkbConfig) -> WlXkbConfig<'_> {
    WlXkbConfig {
        rules: &config.rules,
        model: &config.model,
        layout: &config.layout,
        variant: &config.variant,
        options: config.options.clone(),
    }
}<|MERGE_RESOLUTION|>--- conflicted
+++ resolved
@@ -51,20 +51,7 @@
 pub struct StaticConfig {
     pub key_bindings: HashMap<key_bindings::KeyPattern, key_bindings::Action>,
     pub tiling_enabled: bool,
-<<<<<<< HEAD
-    #[serde(default = "default_active_hint")]
-    pub active_hint: u8,
-    #[serde(default = "default_gaps")]
-    pub gaps: (u8, u8),
     pub data_control_enabled: bool,
-}
-
-#[derive(Debug, Deserialize, Clone, Copy, PartialEq, Eq)]
-pub enum WorkspaceMode {
-    OutputBound,
-    Global,
-=======
->>>>>>> 9a04fa2a
 }
 
 #[derive(Debug)]
@@ -205,12 +192,7 @@
         StaticConfig {
             key_bindings: HashMap::new(),
             tiling_enabled: false,
-<<<<<<< HEAD
-            active_hint: default_active_hint(),
-            gaps: default_gaps(),
             data_control_enabled: false,
-=======
->>>>>>> 9a04fa2a
         }
     }
 
