--- conflicted
+++ resolved
@@ -60,15 +60,11 @@
         &self.common.data_device_state
     }
 
-<<<<<<< HEAD
-    fn new_selection(&mut self, source: Option<WlDataSource>) {
+    fn new_selection(&mut self, source: Option<WlDataSource>, _seat: Seat<State>) {
         let Ok(mime_types) = source
             .map(|s| with_source_metadata(&s, |metadata| metadata.mime_types.clone()))
             .transpose() else { return };
 
-=======
-    fn new_selection(&mut self, source: Option<WlDataSource>, _seat: Seat<State>) {
->>>>>>> ea1b9760
         if let Some(state) = self.common.xwayland_state.as_mut() {
             if let Some(xwm) = state.xwm.as_mut() {
                 if let Some(mime_types) = &mime_types {
