--- conflicted
+++ resolved
@@ -1,9 +1,6 @@
 // SPDX-License-Identifier: GPL-3.0-only
 
-use crate::{
-    state::{Common, SelectionSource, State},
-    wayland::protocols::data_control,
-};
+use crate::state::State;
 use smithay::{
     delegate_data_device,
     input::Seat,
@@ -12,10 +9,6 @@
     wayland::selection::data_device::{
         ClientDndGrabHandler, DataDeviceHandler, DataDeviceState, ServerDndGrabHandler,
     },
-<<<<<<< HEAD
-    xwayland::xwm::SelectionType,
-=======
->>>>>>> 9a04fa2a
 };
 use std::cell::RefCell;
 
@@ -55,97 +48,9 @@
 }
 impl ServerDndGrabHandler for State {}
 impl DataDeviceHandler for State {
-<<<<<<< HEAD
-    type SelectionUserData = ();
-
     fn data_device_state(&self) -> &DataDeviceState {
         &self.common.data_device_state
     }
-
-    fn new_selection(&mut self, source: Option<WlDataSource>, _seat: Seat<State>) {
-        let Ok(mime_types) = source
-            .map(|s| with_source_metadata(&s, |metadata| metadata.mime_types.clone()))
-            .transpose() else { return };
-
-        if let Some(state) = self.common.xwayland_state.as_mut() {
-            if let Some(xwm) = state.xwm.as_mut() {
-                if let Some(mime_types) = &mime_types {
-                    if let Err(err) =
-                        xwm.new_selection(SelectionType::Clipboard, Some(mime_types.clone()))
-                    {
-                        warn!(?err, "Failed to set Xwayland clipboard selection.");
-                    }
-                } else if let Err(err) = xwm.new_selection(SelectionType::Clipboard, None) {
-                    warn!(?err, "Failed to clear Xwayland clipboard selection.");
-                }
-            }
-        }
-
-        let seat = self.common.last_active_seat().clone();
-        if self.common.data_control_state.is_some() {
-            let dh = self.common.display_handle.clone();
-            data_control::set_selection(
-                self,
-                &seat,
-                &dh,
-                data_control::SelectionType::Clipboard,
-                mime_types,
-            );
-        }
-
-        Common::update_selection_sources(&seat, |mut sources| {
-            sources.clipboard = SelectionSource::Native
-        });
-    }
-
-    fn send_selection(
-        &mut self,
-        mime_type: String,
-        fd: OwnedFd,
-        _seat: Seat<State>,
-        _user_data: &Self::SelectionUserData,
-    ) {
-        let seat = self.common.last_active_seat();
-        match Common::selection_sources(seat).clipboard {
-            SelectionSource::XWayland(_) => {
-                if let Some(xwm) = self
-                    .common
-                    .xwayland_state
-                    .as_mut()
-                    .and_then(|xstate| xstate.xwm.as_mut())
-                {
-                    if let Err(err) = xwm.send_selection(
-                        SelectionType::Clipboard,
-                        mime_type,
-                        fd,
-                        self.common.event_loop_handle.clone(),
-                    ) {
-                        warn!(?err, "Failed to send clipboard (X11 -> Wayland).");
-                    }
-                }
-            }
-            SelectionSource::DataControl => {
-                if self.common.data_control_state.is_some() {
-                    let seat = seat.clone();
-                    if let Err(err) = data_control::request_selection(
-                        self,
-                        &seat,
-                        data_control::SelectionType::Clipboard,
-                        mime_type,
-                        fd,
-                    ) {
-                        warn!(?err, "Failed to send clipboard (X11 -> DataControl).");
-                    };
-                }
-            }
-            SelectionSource::Native => {}
-        }
-    }
-=======
-    fn data_device_state(&self) -> &DataDeviceState {
-        &self.common.data_device_state
-    }
->>>>>>> 9a04fa2a
 }
 
 delegate_data_device!(State);