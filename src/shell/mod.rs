use calloop::LoopHandle;
use focus::target::WindowGroup;
use grabs::SeatMoveGrabState;
use indexmap::IndexMap;
use layout::TilingExceptions;
use std::{
    collections::HashMap,
    sync::{atomic::Ordering, Mutex},
    time::{Duration, Instant},
};
use wayland_backend::server::ClientId;

use crate::wayland::{handlers::data_device, protocols::workspace::WorkspaceCapabilities};
use cosmic_comp_config::{
    workspace::{RemoveEmpty, WorkspaceConfig, WorkspaceLayout, WorkspaceMode},
    TileBehavior,
};
use cosmic_protocols::workspace::v1::server::zcosmic_workspace_handle_v1::{
    State as WState, TilingState,
};
use cosmic_settings_config::shortcuts::action::{Direction, FocusDirection, ResizeDirection};
use cosmic_settings_config::{shortcuts, window_rules::ApplicationException};
use keyframe::{ease, functions::EaseInOutCubic};
use smithay::{
    backend::{input::TouchSlot, renderer::element::RenderElementStates},
    desktop::{
        layer_map_for_output,
        space::SpaceElement,
        utils::{
            surface_presentation_feedback_flags_from_states, surface_primary_scanout_output,
            take_presentation_feedback_surface_tree, OutputPresentationFeedback,
        },
        LayerSurface, PopupKind, WindowSurface, WindowSurfaceType,
    },
    input::{
        pointer::{
            CursorImageStatus, CursorImageSurfaceData, Focus, GrabStartData as PointerGrabStartData,
        },
        Seat,
    },
    output::Output,
    reexports::{
        wayland_protocols::ext::session_lock::v1::server::ext_session_lock_v1::ExtSessionLockV1,
        wayland_server::{protocol::wl_surface::WlSurface, Client},
    },
    utils::{IsAlive, Logical, Point, Rectangle, Serial, Size},
    wayland::{
        compositor::{with_states, SurfaceAttributes},
        foreign_toplevel_list::ForeignToplevelListState,
        seat::WaylandFocus,
        session_lock::LockSurface,
        shell::wlr_layer::{KeyboardInteractivity, Layer, LayerSurfaceCachedState},
        xdg_activation::XdgActivationState,
    },
    xwayland::X11Surface,
};

use smithay::wayland::shell::wlr_layer::Layer as WlrLayer;

use crate::{
    backend::render::animations::spring::{Spring, SpringParams},
    config::Config,
    utils::{prelude::*, quirks::WORKSPACE_OVERVIEW_NAMESPACE},
    wayland::{
        handlers::{
            toplevel_management::minimize_rectangle, xdg_activation::ActivationContext,
            xdg_shell::popup::get_popup_toplevel,
        },
        protocols::{
            toplevel_info::{
                toplevel_enter_output, toplevel_enter_workspace, toplevel_leave_output,
                toplevel_leave_workspace, ToplevelInfoState,
            },
            workspace::{
                WorkspaceGroupHandle, WorkspaceHandle, WorkspaceState, WorkspaceUpdateGuard,
            },
        },
    },
};

pub mod element;
pub mod focus;
pub mod grabs;
pub mod layout;
mod seats;
mod workspace;
pub use self::element::{CosmicMapped, CosmicMappedRenderElement, CosmicSurface};
pub use self::seats::*;
pub use self::workspace::*;

use self::{
    element::{
        resize_indicator::{resize_indicator, ResizeIndicator},
        swap_indicator::{swap_indicator, SwapIndicator},
        CosmicWindow, MaximizedState,
    },
    focus::target::{KeyboardFocusTarget, PointerFocusTarget},
    grabs::{
        tab_items, window_items, GrabStartData, Item, MenuGrab, MoveGrab, ReleaseMode, ResizeEdge,
        ResizeGrab,
    },
    layout::{
        floating::{FloatingLayout, ResizeState},
        tiling::{NodeDesc, ResizeForkGrab, TilingLayout},
    },
};

const ANIMATION_DURATION: Duration = Duration::from_millis(200);
const GESTURE_MAX_LENGTH: f64 = 150.0;
const GESTURE_POSITION_THRESHOLD: f64 = 0.5;
const GESTURE_VELOCITY_THRESHOLD: f64 = 0.02;
const MOVE_GRAB_Y_OFFSET: f64 = 16.;

#[derive(Debug, Clone)]
pub enum Trigger {
    KeyboardSwap(shortcuts::Binding, NodeDesc),
    KeyboardMove(shortcuts::Modifiers),
    Pointer(u32),
    Touch(TouchSlot),
}

#[derive(Debug, Clone)]
pub enum OverviewMode {
    None,
    Started(Trigger, Instant),
    Active(Trigger),
    Ended(Option<Trigger>, Instant),
}

impl OverviewMode {
    pub fn alpha(&self) -> Option<f32> {
        match self {
            OverviewMode::Started(_, start) => {
                let percentage = Instant::now().duration_since(*start).as_millis() as f32
                    / ANIMATION_DURATION.as_millis() as f32;
                Some(ease(EaseInOutCubic, 0.0, 1.0, percentage))
            }
            OverviewMode::Active(_) => Some(1.0),
            OverviewMode::Ended(_, end) => {
                let percentage = Instant::now().duration_since(*end).as_millis() as f32
                    / ANIMATION_DURATION.as_millis() as f32;
                if percentage < 1.0 {
                    Some(ease(EaseInOutCubic, 1.0, 0.0, percentage))
                } else {
                    None
                }
            }
            OverviewMode::None => None,
        }
    }

    pub fn active_trigger(&self) -> Option<&Trigger> {
        if let OverviewMode::Started(trigger, _) | OverviewMode::Active(trigger) = self {
            Some(trigger)
        } else {
            None
        }
    }

    pub fn trigger(&self) -> Option<&Trigger> {
        self.active_trigger().or_else(|| {
            if let OverviewMode::Ended(trigger, _) = self {
                trigger.as_ref()
            } else {
                None
            }
        })
    }
}

#[derive(Debug, Clone)]
pub enum ResizeMode {
    None,
    Started(shortcuts::Binding, Instant, ResizeDirection),
    Active(shortcuts::Binding, ResizeDirection),
    Ended(Instant, ResizeDirection),
}

impl ResizeMode {
    pub fn alpha(&self) -> Option<f32> {
        match self {
            ResizeMode::Started(_, start, _) => {
                let percentage = Instant::now().duration_since(*start).as_millis() as f32
                    / ANIMATION_DURATION.as_millis() as f32;
                Some(ease(EaseInOutCubic, 0.0, 1.0, percentage))
            }
            ResizeMode::Active(_, _) => Some(1.0),
            ResizeMode::Ended(end, _) => {
                let percentage = Instant::now().duration_since(*end).as_millis() as f32
                    / ANIMATION_DURATION.as_millis() as f32;
                if percentage < 1.0 {
                    Some(ease(EaseInOutCubic, 1.0, 0.0, percentage))
                } else {
                    None
                }
            }
            ResizeMode::None => None,
        }
    }

    pub fn active_binding(&self) -> Option<&shortcuts::Binding> {
        if let ResizeMode::Started(binding, _, _) | ResizeMode::Active(binding, _) = self {
            Some(binding)
        } else {
            None
        }
    }

    pub fn active_direction(&self) -> Option<ResizeDirection> {
        if let ResizeMode::Started(_, _, direction) | ResizeMode::Active(_, direction) = self {
            Some(*direction)
        } else {
            None
        }
    }
}

#[derive(Debug, Clone, PartialEq, Eq, Hash)]
pub enum ActivationKey {
    Wayland(WlSurface),
    X11(u32),
}

impl From<&CosmicSurface> for ActivationKey {
    fn from(value: &CosmicSurface) -> Self {
        match value.0.underlying_surface() {
            WindowSurface::Wayland(toplevel) => {
                ActivationKey::Wayland(toplevel.wl_surface().clone())
            }
            WindowSurface::X11(s) => ActivationKey::X11(s.window_id()),
        }
    }
}

#[derive(Debug)]
pub struct Shell {
    pub workspaces: Workspaces,

    pub pending_windows: Vec<(CosmicSurface, Seat<State>, Option<Output>)>,
    pub pending_layers: Vec<(LayerSurface, Output, Seat<State>)>,
    pub pending_activations: HashMap<ActivationKey, ActivationContext>,
    pub override_redirect_windows: Vec<X11Surface>,
    pub session_lock: Option<SessionLock>,
    pub seats: Seats,

    theme: cosmic::Theme,
    pub active_hint: bool,
    overview_mode: OverviewMode,
    swap_indicator: Option<SwapIndicator>,
    resize_mode: ResizeMode,
    resize_state: Option<(
        KeyboardFocusTarget,
        ResizeDirection,
        ResizeEdge,
        i32,
        usize,
        Output,
    )>,
    resize_indicator: Option<ResizeIndicator>,
    tiling_exceptions: TilingExceptions,

    #[cfg(feature = "debug")]
    pub debug_active: bool,
}

#[derive(Debug)]
pub struct SessionLock {
    pub ext_session_lock: ExtSessionLockV1,
    pub surfaces: HashMap<Output, LockSurface>,
}

#[derive(Debug, Clone, Copy)]
pub enum WorkspaceDelta {
    Shortcut(Instant),
    Gesture(f64),
    GestureEnd(Instant, Spring),
    // InvalidGesture(f64), TODO
    // InvalidGestureEnd(Instant, Spring), TODO
}

impl WorkspaceDelta {
    pub fn new_gesture() -> Self {
        WorkspaceDelta::Gesture(0.0)
    }

    pub fn new_gesture_end(delta: f64, velocity: f64) -> Self {
        let params: SpringParams = SpringParams::new(1.0, 1000.0, 0.0001);
        WorkspaceDelta::GestureEnd(
            Instant::now(),
            Spring {
                from: delta,
                to: 1.0,
                initial_velocity: velocity,
                params,
            },
        )
    }

    pub fn new_shortcut() -> Self {
        WorkspaceDelta::Shortcut(Instant::now())
    }

    pub fn is_animating(&self) -> bool {
        matches!(
            self,
            WorkspaceDelta::Shortcut(_) | WorkspaceDelta::GestureEnd(_, _)
        )
    }
}

#[derive(Debug)]
pub struct WorkspaceSet {
    previously_active: Option<(usize, WorkspaceDelta)>,
    pub active: usize,
    pub group: WorkspaceGroupHandle,
    idx: usize,
    tiling_enabled: bool,
    output: Output,
    theme: cosmic::Theme,
    pub sticky_layer: FloatingLayout,
    pub minimized_windows: Vec<MinimizedWindow>,
    pub workspaces: Vec<Workspace>,
}

fn create_workspace(
    state: &mut WorkspaceUpdateGuard<'_, State>,
    output: &Output,
    group_handle: &WorkspaceGroupHandle,
    active: bool,
    tiling: bool,
    theme: cosmic::Theme,
) -> Workspace {
    let workspace_handle = state
        .create_workspace(
            &group_handle,
            if tiling {
                TilingState::TilingEnabled
            } else {
                TilingState::FloatingOnly
            },
        )
        .unwrap();
    if active {
        state.add_workspace_state(&workspace_handle, WState::Active);
    }
    state.set_workspace_capabilities(
        &workspace_handle,
        [WorkspaceCapabilities::Activate].into_iter(),
    );
    Workspace::new(workspace_handle, output.clone(), tiling, theme.clone())
}

fn move_workspace_to_group(
    workspace: &mut Workspace,
    group: &WorkspaceGroupHandle,
    workspace_state: &mut WorkspaceUpdateGuard<'_, State>,
) {
    let old_workspace_handle = workspace.handle;
    workspace.handle = workspace_state
        .create_workspace(
            group,
            if workspace.tiling_enabled {
                TilingState::TilingEnabled
            } else {
                TilingState::FloatingOnly
            },
        )
        .unwrap();
    workspace_state.set_workspace_capabilities(
        &workspace.handle,
        [WorkspaceCapabilities::Activate].into_iter(),
    );
    for window in workspace.mapped() {
        for (surface, _) in window.windows() {
            toplevel_leave_workspace(&surface, &old_workspace_handle);
            toplevel_enter_workspace(&surface, &workspace.handle);
        }
    }
    for window in workspace.minimized_windows.iter() {
        for (surface, _) in window.window.windows() {
            toplevel_leave_workspace(&surface, &old_workspace_handle);
            toplevel_enter_workspace(&surface, &workspace.handle);
        }
    }
    workspace_state.remove_workspace(old_workspace_handle);
}

/* We will probably need this again at some point
fn merge_workspaces(
    mut workspace: Workspace,
    into: &mut Workspace,
    workspace_state: &mut WorkspaceUpdateGuard<'_, State>,
    toplevel_info_state: &mut ToplevelInfoState<State, CosmicSurface>,
) {
    if into.fullscreen.is_some() {
        // Don't handle the returned original workspace, for this nieche case.
        let _ = workspace.remove_fullscreen();
    }

    for element in workspace.mapped() {
        // fixup toplevel state
        for (toplevel, _) in element.windows() {
            toplevel_info_state.toplevel_leave_workspace(&toplevel, &workspace.handle);
            toplevel_info_state.toplevel_enter_workspace(&toplevel, &into.handle);
        }
    }
    // TODO: merge minimized windows
    into.tiling_layer.merge(workspace.tiling_layer);
    into.floating_layer.merge(workspace.floating_layer);
    workspace_state.remove_workspace(workspace.handle);
}
*/

impl WorkspaceSet {
    fn new(
        state: &mut WorkspaceUpdateGuard<'_, State>,
        output: &Output,
        idx: usize,
        tiling_enabled: bool,
        theme: cosmic::Theme,
    ) -> WorkspaceSet {
        let group_handle = state.create_workspace_group();
        let workspaces = {
            let workspace = create_workspace(
                state,
                output,
                &group_handle,
                true,
                tiling_enabled,
                theme.clone(),
            );
            workspace_set_idx(state, 1, idx, &workspace.handle);
            state.set_workspace_capabilities(
                &workspace.handle,
                [WorkspaceCapabilities::Activate].into_iter(),
            );
            vec![workspace]
        };
        let sticky_layer = FloatingLayout::new(theme.clone(), output);

        WorkspaceSet {
            previously_active: None,
            active: 0,
            group: group_handle,
            idx,
            tiling_enabled,
            theme,
            sticky_layer,
            minimized_windows: Vec::new(),
            workspaces,
            output: output.clone(),
        }
    }

    fn activate(
        &mut self,
        idx: usize,
        workspace_delta: WorkspaceDelta,
        state: &mut WorkspaceUpdateGuard<'_, State>,
    ) -> Result<bool, InvalidWorkspaceIndex> {
        if idx >= self.workspaces.len() {
            return Err(InvalidWorkspaceIndex);
        }

        // Animate if workspaces overview isn't open
        let layer_map = layer_map_for_output(&self.output);
        let animate = !layer_map
            .layers()
            .any(|l| l.namespace() == WORKSPACE_OVERVIEW_NAMESPACE);

        if self.active != idx {
            let old_active = self.active;
            state.remove_workspace_state(&self.workspaces[old_active].handle, WState::Active);
            state.remove_workspace_state(&self.workspaces[old_active].handle, WState::Urgent);
            state.remove_workspace_state(&self.workspaces[idx].handle, WState::Urgent);
            state.add_workspace_state(&self.workspaces[idx].handle, WState::Active);
            self.previously_active = if animate {
                Some((old_active, workspace_delta))
            } else {
                None
            };
            self.active = idx;
            Ok(true)
        } else {
            // snap to workspace, when in between workspaces due to swipe gesture
            if let Some((p_idx, p_delta)) = self.previously_active {
                if matches!(p_delta, WorkspaceDelta::Gesture(..))
                    && matches!(workspace_delta, WorkspaceDelta::GestureEnd(..))
                {
                    self.previously_active = Some((p_idx, workspace_delta));
                } else {
                    self.previously_active = None;
                }
                return Ok(true);
            }
            Ok(false)
        }
    }

    fn activate_previous(
        &mut self,
        workspace_delta: WorkspaceDelta,
        state: &mut WorkspaceUpdateGuard<'_, State>,
    ) -> Result<bool, InvalidWorkspaceIndex> {
        if let Some((idx, _)) = self.previously_active {
            return self.activate(idx, workspace_delta, state);
        }
        Err(InvalidWorkspaceIndex)
    }

    fn update_workspace_delta(&mut self, delta: f64) {
        let easing = delta.clamp(0.0, GESTURE_MAX_LENGTH).abs() / GESTURE_MAX_LENGTH;
        if let Some((idx, _)) = self.previously_active {
            self.previously_active = Some((idx, WorkspaceDelta::Gesture(easing)));
        }
    }

    fn set_output(&mut self, new_output: &Output) {
        self.sticky_layer.set_output(new_output);
        for window in self.sticky_layer.windows() {
            toplevel_leave_output(&window, &self.output);
            toplevel_enter_output(&window, &new_output);
        }
        for workspace in &mut self.workspaces {
            workspace.set_output(new_output);
        }
        self.output = new_output.clone();
    }

    fn refresh(&mut self, xdg_activation_state: &XdgActivationState) {
        if let Some((_, start)) = self.previously_active {
            match start {
                WorkspaceDelta::Shortcut(st) => {
                    if Instant::now().duration_since(st).as_millis() as f32
                        >= ANIMATION_DURATION.as_millis() as f32
                    {
                        self.previously_active = None;
                    }
                }
                WorkspaceDelta::GestureEnd(st, spring) => {
                    if Instant::now().duration_since(st).as_millis() > spring.duration().as_millis()
                    {
                        self.previously_active = None;
                    }
                }
                _ => {}
            }
        } else {
            self.workspaces[self.active].refresh(xdg_activation_state);
        }
        self.sticky_layer.refresh();
    }

    fn add_empty_workspace(&mut self, state: &mut WorkspaceUpdateGuard<State>) {
        let workspace = create_workspace(
            state,
            &self.output,
            &self.group,
            false,
            self.tiling_enabled,
            self.theme.clone(),
        );
        workspace_set_idx(
            state,
            self.workspaces.len() as u8 + 1,
            self.idx,
            &workspace.handle,
            // this method is only used by code paths related to dynamic workspaces, so this should be fine
        );
        self.workspaces.push(workspace);
    }

<<<<<<< HEAD
    /// Ensures that the last workspace is empty by creating a new one if it's not.
    fn ensure_last_empty<'a>(&mut self, state: &mut WorkspaceUpdateGuard<State>) {
=======
    fn ensure_last_empty(&mut self, state: &mut WorkspaceUpdateGuard<State>) {
        // add empty at the end, if necessary
>>>>>>> afdb6567
        if self
            .workspaces
            .last()
            .map(|last| !last.is_empty())
            .unwrap_or(true)
        {
            self.add_empty_workspace(state);
        }
    }

    /// Removes empty non-active workspaces according to the provided [`RemoveEmpty`] setting.
    ///
    /// Leaves the last empty workspace intact.
    fn remove_empty(&mut self, which: RemoveEmpty, state: &mut WorkspaceUpdateGuard<State>) {
        let len = self.workspaces.len();

        for i in (0..len).rev() {
            let is_empty = self.workspaces[i].is_empty() && i != self.active;
            let is_last = i == len - 1;

            match which {
                _ if is_empty && is_last => continue,
                RemoveEmpty::All if !is_empty => continue,
                RemoveEmpty::Trailing if !is_empty => break,
                _ => {}
            }

            let workspace = self.workspaces.remove(i);
            state.remove_workspace(workspace.handle);

            if i < self.active {
                self.active -= 1;
            }
        }

        if self.workspaces.len() == len {
            return;
        }

        for (i, workspace) in self.workspaces.iter().enumerate() {
            workspace_set_idx(state, i as u8 + 1, self.idx, &workspace.handle);
        }
    }

    fn update_idx(&mut self, state: &mut WorkspaceUpdateGuard<'_, State>, idx: usize) {
        self.idx = idx;
        for (i, workspace) in self.workspaces.iter().enumerate() {
            workspace_set_idx(state, i as u8 + 1, idx, &workspace.handle);
        }
    }
}

#[derive(Debug)]
pub struct Workspaces {
    pub sets: IndexMap<Output, WorkspaceSet>,
    backup_set: Option<WorkspaceSet>,
    pub layout: WorkspaceLayout,
    mode: WorkspaceMode,
    autotile: bool,
    autotile_behavior: TileBehavior,
    theme: cosmic::Theme,

    config: WorkspaceConfig,
}

impl Workspaces {
    pub fn new(config: &Config, theme: cosmic::Theme) -> Workspaces {
        Workspaces {
            sets: IndexMap::new(),
            backup_set: None,
            layout: config.cosmic_conf.workspaces.workspace_layout,
            mode: config.cosmic_conf.workspaces.workspace_mode,
            autotile: config.cosmic_conf.autotile,
            autotile_behavior: config.cosmic_conf.autotile_behavior,
            theme,
            config: config.cosmic_conf.workspaces.clone(),
        }
    }

    pub fn add_output(
        &mut self,
        output: &Output,
        workspace_state: &mut WorkspaceUpdateGuard<'_, State>,
        xdg_activation_state: &XdgActivationState,
    ) {
        if self.sets.contains_key(output) {
            return;
        }

        let set = self
            .backup_set
            .take()
            .map(|mut set| {
                set.set_output(output);
                set
            })
            .unwrap_or_else(|| {
                WorkspaceSet::new(
                    workspace_state,
                    &output,
                    self.sets.len(),
                    self.autotile,
                    self.theme.clone(),
                )
            });
        workspace_state.add_group_output(&set.group, &output);

        self.sets.insert(output.clone(), set);
        let mut moved_workspaces = Vec::new();
        for set in self.sets.values_mut() {
            let (preferrs, doesnt) = set
                .workspaces
                .drain(..)
                .partition(|w| w.preferrs_output(output));
            moved_workspaces.extend(preferrs);
            set.workspaces = doesnt;
            if set.workspaces.is_empty() {
                set.add_empty_workspace(workspace_state);
            }
            set.active = set.active.min(set.workspaces.len() - 1);
        }
        {
            let set = self.sets.get_mut(output).unwrap();
            for workspace in &mut moved_workspaces {
                move_workspace_to_group(workspace, &set.group, workspace_state);
            }
            set.workspaces.extend(moved_workspaces);
            for (i, workspace) in set.workspaces.iter_mut().enumerate() {
                workspace.set_output(output);
                workspace.refresh(xdg_activation_state);
                workspace_set_idx(workspace_state, i as u8 + 1, set.idx, &workspace.handle);
                if i == set.active {
                    workspace_state.add_workspace_state(&workspace.handle, WState::Active);
                }
            }
        }
    }

    pub fn remove_output<'a>(
        &mut self,
        output: &Output,
        seats: impl Iterator<Item = &'a Seat<State>>,
        workspace_state: &mut WorkspaceUpdateGuard<'_, State>,
        xdg_activation_state: &XdgActivationState,
    ) {
        if !self.sets.contains_key(output) {
            return;
        }

        if let Some(set) = self.sets.shift_remove(output) {
            {
                let map = layer_map_for_output(output);
                for surface in map.layers() {
                    surface.layer_surface().send_close();
                }
            }

            // TODO: Heuristic which output to move to.
            // It is supposed to be the *most* internal, we just pick the first one for now
            // and hope enumeration order works in our favor.
            let new_output = self.sets.get_index(0).map(|(o, _)| o.clone());
            if let Some(new_output) = new_output {
                for seat in seats {
                    if &seat.active_output() == output {
                        seat.set_active_output(&new_output);
                    }
                }

                let new_set = self.sets.get_mut(&new_output).unwrap();
                let workspace_group = new_set.group;
                for mut workspace in set.workspaces.into_iter() {
                    // update workspace protocol state
                    move_workspace_to_group(&mut workspace, &workspace_group, workspace_state);

                    // update mapping
                    workspace.set_output(&new_output);
                    workspace.refresh(xdg_activation_state);
                    new_set.workspaces.push(workspace);
                }

                for window in set.sticky_layer.mapped() {
                    for (surface, _) in window.windows() {
                        toplevel_leave_output(&surface, output);
                        toplevel_enter_output(&surface, &new_output);
                    }
                }
                new_set.sticky_layer.merge(set.sticky_layer);
                for window in set.minimized_windows.iter() {
                    for (surface, _) in window.window.windows() {
                        toplevel_leave_output(&surface, output);
                        toplevel_enter_output(&surface, &new_output);
                    }
                }
                new_set.minimized_windows.extend(set.minimized_windows);

                if self.mode == WorkspaceMode::OutputBound {
                    workspace_state.remove_workspace_group(set.group);
                } else {
                    workspace_state.remove_group_output(&workspace_group, output);
                }

                for (i, set) in self.sets.values_mut().enumerate() {
                    set.update_idx(workspace_state, i);
                }
            } else {
                workspace_state.remove_group_output(&set.group, output);
                self.backup_set = Some(set);
            }

            self.refresh(workspace_state, xdg_activation_state)
        }
    }

    fn migrate_workspace(
        &mut self,
        from: &Output,
        to: &Output,
        handle: &WorkspaceHandle,
        workspace_state: &mut WorkspaceUpdateGuard<'_, State>,
        xdg_activation_state: &XdgActivationState,
    ) {
        if !self.sets.contains_key(to) {
            return;
        }

        if let Some(mut workspace) = self.sets.get_mut(from).and_then(|set| {
            let pos = set.workspaces.iter().position(|w| &w.handle == handle)?;
            Some(set.workspaces.remove(pos))
        }) {
            let new_set = self.sets.get_mut(to).unwrap();
            move_workspace_to_group(&mut workspace, &new_set.group, workspace_state);
            workspace.set_output(to);
            workspace.refresh(xdg_activation_state);
            new_set.workspaces.insert(new_set.active + 1, workspace)
        }
    }

    pub fn update_config(
        &mut self,
        config: &Config,
        workspace_state: &mut WorkspaceUpdateGuard<'_, State>,
        xdg_activation_state: &XdgActivationState,
    ) {
        let old_mode = self.mode;
        self.mode = config.cosmic_conf.workspaces.workspace_mode;
        self.layout = config.cosmic_conf.workspaces.workspace_layout;
        self.config = config.cosmic_conf.workspaces.clone();

        if self.sets.len() <= 1 {
            return;
        }

        match (old_mode, self.mode) {
            (WorkspaceMode::Global, WorkspaceMode::OutputBound) => {
                // We basically just unlink the existing spaces, so nothing needs to be updated
            }
            (WorkspaceMode::OutputBound, WorkspaceMode::Global) => {
                // lets construct an iterator of all the pairs of workspaces we have to "merge"
                let mut pairs = Vec::new();
                if let Some(max) = self.sets.values().map(|set| set.workspaces.len()).max() {
                    let offset = self.sets.values().map(|set| set.active).max().unwrap();
                    for i in 0..max {
                        pairs.push(
                            self.sets
                                .values()
                                .map(|set| {
                                    let idx = set.active as isize + i as isize - offset as isize;
                                    if idx < 0 || idx >= set.workspaces.len() as isize {
                                        None
                                    } else {
                                        Some(idx)
                                    }
                                })
                                .collect::<Vec<_>>(),
                        );
                    }
                }

                for (j, pair) in pairs.iter().enumerate() {
                    for (i, x) in pair.iter().enumerate() {
                        // Fill up sets, where necessary
                        if x.is_none() {
                            // create missing workspace
                            let (output, set) = self.sets.get_index_mut(i).unwrap();
                            set.workspaces.insert(
                                j,
                                create_workspace(
                                    workspace_state,
                                    output,
                                    &set.group,
                                    false,
                                    config.cosmic_conf.autotile,
                                    self.theme.clone(),
                                ),
                            );
                        }
                        // Otherwise we are fine
                    }
                }
                // fixup indices
                for (i, set) in self.sets.values_mut().enumerate() {
                    set.update_idx(workspace_state, i);
                }
            }
            _ => {}
        };

        self.refresh(workspace_state, xdg_activation_state)
    }

    pub fn recalculate(&mut self) {
        for set in self.sets.values_mut() {
            set.sticky_layer.recalculate();
            set.workspaces.iter_mut().for_each(|w| w.recalculate());
        }
    }

    pub fn refresh(
        &mut self,
        workspace_state: &mut WorkspaceUpdateGuard<'_, State>,
        xdg_activation_state: &XdgActivationState,
    ) {
        match self.mode {
            WorkspaceMode::Global => {
                let Some(max) = self.sets.values().map(|set| set.workspaces.len()).max() else {
                    return;
                };

                for set in self
                    .sets
                    .values_mut()
                    .filter(|set| set.workspaces.len() < max)
                {
                    while set.workspaces.len() < max {
                        set.add_empty_workspace(workspace_state)
                    }
                }
            }
            WorkspaceMode::OutputBound => {}
        }

        self.ensure_last_empty(workspace_state);
        self.remove_empty(workspace_state);

        for set in self.sets.values_mut() {
            set.refresh(xdg_activation_state)
        }
    }

    /// Ensures that the last workspace is empty by creating a new one if it's not.
    fn ensure_last_empty(&mut self, workspace_state: &mut WorkspaceUpdateGuard<'_, State>) {
        match self.mode {
            WorkspaceMode::Global => {
                if self
                    .sets
                    .values()
                    .flat_map(|set| set.workspaces.last())
                    .any(|w| w.mapped().next().is_some())
                {
                    for set in self.sets.values_mut() {
                        set.add_empty_workspace(workspace_state);
                    }
                }
            }
            WorkspaceMode::OutputBound => {
                for set in self.sets.values_mut() {
                    set.ensure_last_empty(workspace_state);
                }
            }
        }
    }

    /// Removes empty non-active workspaces according to the [`RemoveEmpty`] config setting.
    ///
    /// Leaves the last empty workspace intact.
    fn remove_empty(&mut self, workspace_state: &mut WorkspaceUpdateGuard<'_, State>) {
        match self.mode {
            WorkspaceMode::Global => {
                if self.sets.is_empty() {
                    return;
                }

                let len = self.sets[0].workspaces.len();
                let mut active = self.sets[0].active;

                for i in (0..len).rev() {
                    let has_windows = self.sets.values().any(|s| !s.workspaces[i].is_empty());
                    let is_empty = !has_windows && i != active;
                    let is_last = i == len - 1;

                    match self.config.remove_empty {
                        _ if is_empty && is_last => continue,
                        RemoveEmpty::All if !is_empty => continue,
                        RemoveEmpty::Trailing if !is_empty => break,
                        _ => {}
                    }

                    for workspace in self.sets.values_mut().map(|s| s.workspaces.remove(i)) {
                        workspace_state.remove_workspace(workspace.handle);
                    }

                    if i < active {
                        active -= 1;
                    }
                }

                if self.sets[0].workspaces.len() == len {
                    return;
                }

                for set in self.sets.values_mut() {
                    set.active = active;

                    for (i, workspace) in set.workspaces.iter().enumerate() {
                        workspace_set_idx(workspace_state, i as u8 + 1, set.idx, &workspace.handle);
                    }
                }
            }
            WorkspaceMode::OutputBound => {
                for set in self.sets.values_mut() {
                    set.remove_empty(self.config.remove_empty, workspace_state);
                }
            }
        }
    }

    pub fn get(&self, num: usize, output: &Output) -> Option<&Workspace> {
        self.sets
            .get(output)
            .and_then(|set| set.workspaces.get(num))
    }

    pub fn get_mut(&mut self, num: usize, output: &Output) -> Option<&mut Workspace> {
        self.sets
            .get_mut(output)
            .and_then(|set| set.workspaces.get_mut(num))
    }

    pub fn active(&self, output: &Output) -> (Option<(&Workspace, WorkspaceDelta)>, &Workspace) {
        let set = self.sets.get(output).or(self.backup_set.as_ref()).unwrap();
        (
            set.previously_active
                .and_then(|(idx, start)| set.workspaces.get(idx).map(|w| (w, start))),
            &set.workspaces[set.active],
        )
    }

    pub fn active_mut(&mut self, output: &Output) -> &mut Workspace {
        let set = self
            .sets
            .get_mut(output)
            .or(self.backup_set.as_mut())
            .unwrap();
        &mut set.workspaces[set.active]
    }

    pub fn active_num(&self, output: &Output) -> (Option<usize>, usize) {
        let set = self.sets.get(output).or(self.backup_set.as_ref()).unwrap();
        (set.previously_active.map(|(idx, _)| idx), set.active)
    }

    pub fn idx_for_handle(&self, output: &Output, handle: &WorkspaceHandle) -> Option<usize> {
        let set = self.sets.get(output).unwrap();
        set.workspaces
            .iter()
            .enumerate()
            .find_map(|(i, w)| (&w.handle == handle).then_some(i))
    }

    pub fn len(&self, output: &Output) -> usize {
        let set = self.sets.get(output).unwrap();
        set.workspaces.len()
    }

    pub fn iter(&self) -> impl Iterator<Item = (&Output, &WorkspaceSet)> {
        self.sets.iter()
    }

    pub fn spaces(&self) -> impl Iterator<Item = &Workspace> {
        self.sets.values().flat_map(|set| set.workspaces.iter())
    }

    pub fn space_for_handle(&self, handle: &WorkspaceHandle) -> Option<&Workspace> {
        self.spaces().find(|w| &w.handle == handle)
    }

    pub fn space_for_handle_mut(&mut self, handle: &WorkspaceHandle) -> Option<&mut Workspace> {
        self.spaces_mut().find(|w| &w.handle == handle)
    }

    pub fn spaces_for_output(&self, output: &Output) -> impl Iterator<Item = &Workspace> {
        self.sets
            .get(output)
            .into_iter()
            .flat_map(|set| set.workspaces.iter())
    }

    pub fn spaces_mut(&mut self) -> impl Iterator<Item = &mut Workspace> {
        Box::new(
            self.sets
                .values_mut()
                .flat_map(|set| set.workspaces.iter_mut()),
        )
    }

    pub fn set_theme(&mut self, theme: cosmic::Theme, xdg_activation_state: &XdgActivationState) {
        for (_, s) in &mut self.sets {
            s.theme = theme.clone();

            s.sticky_layer.theme = theme.clone();
            s.sticky_layer.mapped().for_each(|m| {
                m.update_theme(theme.clone());
            });

            for w in &mut s.workspaces {
                w.tiling_layer.theme = theme.clone();
                w.floating_layer.theme = theme.clone();

                w.mapped().for_each(|m| {
                    m.update_theme(theme.clone());
                });
            }
        }

        self.force_redraw(xdg_activation_state);
    }

    pub fn force_redraw(&mut self, xdg_activation_state: &XdgActivationState) {
        for (_, s) in &mut self.sets {
            s.sticky_layer.mapped().for_each(|m| {
                m.force_redraw();
            });
            s.sticky_layer.refresh();

            for w in &mut s.workspaces {
                w.mapped().for_each(|m| {
                    m.force_redraw();
                });

                w.refresh(xdg_activation_state);
                w.dirty.store(true, Ordering::Relaxed);
                w.recalculate();
            }
        }
    }

    pub fn update_autotile_behavior<'a>(
        &mut self,
        behavior: TileBehavior,
        guard: &mut WorkspaceUpdateGuard<'_, State>,
        seats: impl Iterator<Item = &'a Seat<State>>,
    ) {
        self.autotile_behavior = behavior;
        self.apply_tile_change(guard, seats);
    }

    fn apply_tile_change<'a>(
        &mut self,
        guard: &mut WorkspaceUpdateGuard<'_, State>,
        seats: impl Iterator<Item = &'a Seat<State>>,
    ) {
        let seats = seats.cloned().collect::<Vec<_>>();
        for (_, set) in &mut self.sets {
            set.tiling_enabled = self.autotile;

            if matches!(self.autotile_behavior, TileBehavior::Global) {
                // must apply change to all workspaces now
                for w in &mut set.workspaces {
                    if w.tiling_enabled == self.autotile {
                        continue;
                    }
                    for s in &seats {
                        w.toggle_tiling(s, guard);
                    }
                }
            }
        }
    }

    pub fn update_autotile<'a>(
        &mut self,
        autotile: bool,
        guard: &mut WorkspaceUpdateGuard<'_, State>,
        seats: impl Iterator<Item = &'a Seat<State>>,
    ) {
        self.autotile = autotile;
        self.apply_tile_change(guard, seats);
    }
}

#[derive(Debug)]
pub struct InvalidWorkspaceIndex;

impl Common {
    pub fn add_output(&mut self, output: &Output) {
        let mut shell = self.shell.write().unwrap();
        shell.workspaces.add_output(
            output,
            &mut self.workspace_state.update(),
            &self.xdg_activation_state,
        );

        std::mem::drop(shell);
        self.refresh(); // fixes indicies of any moved workspaces
    }

    pub fn remove_output(&mut self, output: &Output) {
        let mut shell = self.shell.write().unwrap();
        let shell_ref = &mut *shell;
        shell_ref.workspaces.remove_output(
            output,
            shell_ref.seats.iter(),
            &mut self.workspace_state.update(),
            &self.xdg_activation_state,
        );

        std::mem::drop(shell);
        self.refresh(); // cleans up excess of workspaces and empty workspaces
    }

    pub fn migrate_workspace(&mut self, from: &Output, to: &Output, handle: &WorkspaceHandle) {
        if from == to {
            return;
        }

        let mut shell = self.shell.write().unwrap();
        shell.workspaces.migrate_workspace(
            from,
            to,
            handle,
            &mut self.workspace_state.update(),
            &self.xdg_activation_state,
        );

        std::mem::drop(shell);
        self.refresh(); // fixes index of moved workspace
    }

    pub fn update_config(&mut self) {
        let mut shell = self.shell.write().unwrap();
        shell.active_hint = self.config.cosmic_conf.active_hint;

        let mut workspace_state = self.workspace_state.update();
        shell.workspaces.update_config(
            &self.config,
            &mut workspace_state,
            &self.xdg_activation_state,
        );
    }

    #[profiling::function]
    pub fn refresh(&mut self) {
        self.xdg_activation_state.retain_tokens(|_, data| {
            Instant::now().duration_since(data.timestamp) < Duration::from_secs(5)
        });
        self.shell.write().unwrap().refresh(
            &self.xdg_activation_state,
            &mut self.workspace_state.update(),
        );
        self.popups.cleanup();
        self.toplevel_info_state.refresh(&self.workspace_state);
        self.refresh_idle_inhibit();
    }

    pub fn refresh_idle_inhibit(&mut self) {
        self.idle_inhibiting_surfaces.retain(|s| s.alive());

        let is_inhibited = self.idle_inhibiting_surfaces.iter().any(|surface| {
            with_states(surface, |states| {
                surface_primary_scanout_output(surface, states).is_some()
            })
        });
        self.idle_notifier_state.set_is_inhibited(is_inhibited);
    }

    pub fn on_commit(&mut self, surface: &WlSurface) {
        {
            let shell = self.shell.read().unwrap();

            for seat in shell.seats.iter() {
                if let Some(move_grab) = seat.user_data().get::<SeatMoveGrabState>() {
                    if let Some(grab_state) = move_grab.lock().unwrap().as_ref() {
                        let mapped = grab_state.element();
                        if mapped.active_window().wl_surface().as_deref() == Some(surface) {
                            mapped.on_commit(surface);
                        }
                    }
                }

                data_device::on_commit(surface, seat);
            }

            let is_cursor_image = shell.seats.iter().any(|seat| {
                seat.user_data()
                .get::<Mutex<CursorImageStatus>>()
                .map(|guard| {
                    matches!(*guard.lock().unwrap(), CursorImageStatus::Surface(ref cursor_surface) if cursor_surface == surface)
                })
                .unwrap_or(false)
            });

            if is_cursor_image {
                with_states(surface, |states| {
                    let cursor_image_attributes = states.data_map.get::<CursorImageSurfaceData>();

                    if let Some(mut cursor_image_attributes) =
                        cursor_image_attributes.map(|attrs| attrs.lock().unwrap())
                    {
                        let buffer_delta = states
                            .cached_state
                            .get::<SurfaceAttributes>()
                            .current()
                            .buffer_delta
                            .take();
                        if let Some(buffer_delta) = buffer_delta {
                            cursor_image_attributes.hotspot -= buffer_delta;
                        }
                    }
                });
            }

            if let Some(mapped) = shell.element_for_surface(surface) {
                mapped.on_commit(surface);
            }
        }
        self.popups.commit(surface);
    }
}

impl Shell {
    pub fn new(config: &Config) -> Self {
        let theme = cosmic::theme::system_preference();

        let tiling_exceptions = layout::TilingExceptions::new(config.tiling_exceptions.iter());

        Shell {
            workspaces: Workspaces::new(config, theme.clone()),
            seats: Seats::new(),

            pending_windows: Vec::new(),
            pending_layers: Vec::new(),
            pending_activations: HashMap::new(),
            override_redirect_windows: Vec::new(),
            session_lock: None,

            theme,
            active_hint: config.cosmic_conf.active_hint,
            overview_mode: OverviewMode::None,
            swap_indicator: None,
            resize_mode: ResizeMode::None,
            resize_state: None,
            resize_indicator: None,
            tiling_exceptions,

            #[cfg(feature = "debug")]
            debug_active: false,
        }
    }

    pub fn activate(
        &mut self,
        output: &Output,
        idx: usize,
        workspace_delta: WorkspaceDelta,
        workspace_state: &mut WorkspaceUpdateGuard<'_, State>,
    ) -> Result<Option<Point<i32, Global>>, InvalidWorkspaceIndex> {
        match &mut self.workspaces.mode {
            WorkspaceMode::OutputBound => {
                if let Some(set) = self.workspaces.sets.get_mut(output) {
                    if matches!(
                        self.overview_mode.active_trigger(),
                        Some(Trigger::Pointer(_) | Trigger::Touch(_))
                    ) {
                        set.workspaces[set.active].tiling_layer.cleanup_drag();
                    }
                    set.activate(idx, workspace_delta, workspace_state)?;

                    let output_geo = output.geometry();
                    Ok(Some(
                        output_geo.loc
                            + Point::from((output_geo.size.w / 2, output_geo.size.h / 2)),
                    ))
                } else {
                    Ok(None)
                }
            }
            WorkspaceMode::Global => {
                for set in self.workspaces.sets.values_mut() {
                    set.activate(idx, workspace_delta, workspace_state)?;
                }
                Ok(None)
            }
        }
    }

    pub fn update_workspace_delta(&mut self, output: &Output, delta: f64) {
        match &mut self.workspaces.mode {
            WorkspaceMode::OutputBound => {
                if let Some(set) = self.workspaces.sets.get_mut(output) {
                    set.update_workspace_delta(delta);
                }
            }
            WorkspaceMode::Global => {
                for set in self.workspaces.sets.values_mut() {
                    set.update_workspace_delta(delta);
                }
            }
        }
    }

    pub fn end_workspace_swipe(
        &mut self,
        output: &Output,
        velocity: f64,
        workspace_state: &mut WorkspaceUpdateGuard<'_, State>,
    ) -> Result<Option<Point<i32, Global>>, InvalidWorkspaceIndex> {
        match &mut self.workspaces.mode {
            WorkspaceMode::OutputBound => {
                if let Some(set) = self.workspaces.sets.get_mut(output) {
                    if matches!(
                        self.overview_mode.active_trigger(),
                        Some(Trigger::Pointer(_) | Trigger::Touch(_))
                    ) {
                        set.workspaces[set.active].tiling_layer.cleanup_drag();
                    }
                    if let Some((_, workspace_delta)) = set.previously_active {
                        match workspace_delta {
                            WorkspaceDelta::Gesture(delta) => {
                                if (velocity > 0.0 && velocity.abs() >= GESTURE_VELOCITY_THRESHOLD)
                                    || (velocity.abs() < GESTURE_VELOCITY_THRESHOLD
                                        && delta.abs() > GESTURE_POSITION_THRESHOLD)
                                {
                                    set.activate(
                                        set.active,
                                        WorkspaceDelta::new_gesture_end(
                                            delta.abs(),
                                            velocity.abs(),
                                        ),
                                        workspace_state,
                                    )?;
                                } else {
                                    set.activate_previous(
                                        WorkspaceDelta::new_gesture_end(
                                            1.0 - delta.abs(),
                                            velocity.abs(),
                                        ),
                                        workspace_state,
                                    )?;
                                }
                            }
                            _ => {} // Do nothing
                        }
                    }

                    let output_geo = output.geometry();
                    Ok(Some(
                        output_geo.loc
                            + Point::from((output_geo.size.w / 2, output_geo.size.h / 2)),
                    ))
                } else {
                    Ok(None)
                }
            }
            WorkspaceMode::Global => {
                for set in self.workspaces.sets.values_mut() {
                    if let Some((_, workspace_delta)) = set.previously_active {
                        match workspace_delta {
                            WorkspaceDelta::Gesture(delta) => {
                                if (velocity > 0.0 && velocity.abs() >= GESTURE_VELOCITY_THRESHOLD)
                                    || (velocity.abs() < GESTURE_VELOCITY_THRESHOLD
                                        && delta.abs() > GESTURE_POSITION_THRESHOLD)
                                {
                                    set.activate(
                                        set.active,
                                        WorkspaceDelta::new_gesture_end(
                                            delta.abs(),
                                            velocity.abs(),
                                        ),
                                        workspace_state,
                                    )?;
                                } else {
                                    set.activate_previous(
                                        WorkspaceDelta::new_gesture_end(
                                            1.0 - delta.abs(),
                                            velocity.abs(),
                                        ),
                                        workspace_state,
                                    )?;
                                }
                            }
                            _ => {} // Do nothing
                        }
                    }
                }
                Ok(None)
            }
        }
    }

    pub fn active_space(&self, output: &Output) -> &Workspace {
        self.workspaces.active(output).1
    }

    pub fn active_space_mut(&mut self, output: &Output) -> &mut Workspace {
        self.workspaces.active_mut(output)
    }

    /// get the parent output of the window which has keyboard focus (for a given seat)
    pub fn get_output_for_focus(&self, seat: &Seat<State>) -> Option<Output> {
        let mut focus_target = seat.get_keyboard().unwrap().current_focus()?;

        if let KeyboardFocusTarget::Popup(popup) = &focus_target {
            let new_target = match popup {
                PopupKind::Xdg(popup) => {
                    if let Some(parent) = popup.get_parent_surface() {
                        self.element_for_surface(&parent).cloned()
                    } else {
                        None
                    }
                }
                PopupKind::InputMethod(popup) => {
                    if let Some(parent) = popup.get_parent() {
                        self.element_for_surface(&parent.surface).cloned()
                    } else {
                        None
                    }
                }
            }?;

            focus_target = KeyboardFocusTarget::Element(new_target);
        };

        match focus_target {
            KeyboardFocusTarget::Element(elem) => {
                if seat
                    .user_data()
                    .get::<SeatMoveGrabState>()
                    .is_some_and(|state| {
                        state
                            .lock()
                            .unwrap()
                            .as_ref()
                            .is_some_and(|state| state.element() == elem)
                    })
                {
                    return Some(seat.active_output());
                }

                self.outputs()
                    .find(|output| {
                        let is_sticky = self
                            .workspaces
                            .sets
                            .get(*output)
                            .unwrap()
                            .sticky_layer
                            .mapped()
                            .any(|m| m == &elem);

                        let workspace = self.active_space(output);
                        let is_mapped = workspace.mapped().any(|m| m == &elem);

                        is_sticky || is_mapped
                    })
                    .cloned()
            }
            KeyboardFocusTarget::Fullscreen(elem) => self
                .outputs()
                .find(|output| {
                    let workspace = self.active_space(&output);
                    workspace.get_fullscreen() == Some(&elem)
                })
                .cloned(),
            KeyboardFocusTarget::Group(WindowGroup { node, .. }) => self
                .outputs()
                .find(|output| {
                    self.workspaces
                        .active(&output)
                        .1
                        .tiling_layer
                        .has_node(&node)
                })
                .cloned(),
            KeyboardFocusTarget::LayerSurface(layer) => self
                .outputs()
                .find(|output| layer_map_for_output(output).layers().any(|l| l == &layer))
                .cloned(),
            KeyboardFocusTarget::LockSurface(surface) => self
                .session_lock
                .as_ref()?
                .surfaces
                .iter()
                .find_map(|(output, s)| (s == &surface).then_some(output))
                .cloned(),
            KeyboardFocusTarget::Popup(_) => unreachable!(),
        }
    }

    /// Derives a keyboard focus target from a global position, and indicates whether the
    /// the shell should start a move request event. Used during cursor related focus checks
    pub fn keyboard_target_from_position(
        &self,
        global_position: Point<f64, Global>,
        output: &Output,
    ) -> Option<KeyboardFocusTarget> {
        let relative_pos = global_position.to_local(output);

        let mut under: Option<KeyboardFocusTarget> = None;
        // if the lockscreen is active
        if let Some(session_lock) = self.session_lock.as_ref() {
            under = session_lock
                .surfaces
                .get(output)
                .map(|lock| lock.clone().into());
            // if the output can receive keyboard focus
        } else if let Some(window) = self.active_space(output).get_fullscreen() {
            let layers = layer_map_for_output(output);
            if let Some(layer) = layers.layer_under(WlrLayer::Overlay, relative_pos.as_logical()) {
                let layer_loc = layers.layer_geometry(layer).unwrap().loc;
                if layer.can_receive_keyboard_focus()
                    && layer
                        .surface_under(
                            relative_pos.as_logical() - layer_loc.to_f64(),
                            WindowSurfaceType::ALL,
                        )
                        .is_some()
                {
                    under = Some(layer.clone().into());
                }
            } else {
                under = Some(window.clone().into());
            }
        } else {
            let done = {
                let layers = layer_map_for_output(output);
                if let Some(layer) = layers
                    .layer_under(WlrLayer::Overlay, relative_pos.as_logical())
                    .or_else(|| layers.layer_under(WlrLayer::Top, relative_pos.as_logical()))
                {
                    let layer_loc = layers.layer_geometry(layer).unwrap().loc;
                    if layer.can_receive_keyboard_focus()
                        && layer
                            .surface_under(
                                relative_pos.as_logical() - layer_loc.to_f64(),
                                WindowSurfaceType::ALL,
                            )
                            .is_some()
                    {
                        under = Some(layer.clone().into());
                        true
                    } else {
                        false
                    }
                } else {
                    false
                }
            };
            if !done {
                // Don't check override redirect windows, because we don't set keyboard focus to them explicitly.
                // These cases are handled by the XwaylandKeyboardGrab.
                if let Some(target) = self.element_under(global_position, output) {
                    under = Some(target);
                } else {
                    let layers = layer_map_for_output(output);
                    if let Some(layer) = layers
                        .layer_under(WlrLayer::Bottom, relative_pos.as_logical())
                        .or_else(|| {
                            layers.layer_under(WlrLayer::Background, relative_pos.as_logical())
                        })
                    {
                        let layer_loc = layers.layer_geometry(layer).unwrap().loc;
                        if layer.can_receive_keyboard_focus()
                            && layer
                                .surface_under(
                                    relative_pos.as_logical() - layer_loc.to_f64(),
                                    WindowSurfaceType::ALL,
                                )
                                .is_some()
                        {
                            under = Some(layer.clone().into());
                        }
                    };
                }
            }
        }

        under
    }

    /// Coerce a keyboard focus target into a CosmicMapped element. This is useful when performing window specific
    /// actions, such as closing a window
    pub fn focused_element(&self, focus_target: &KeyboardFocusTarget) -> Option<CosmicMapped> {
        match focus_target {
            KeyboardFocusTarget::Fullscreen(surface) => self.element_for_surface(surface).cloned(),
            KeyboardFocusTarget::Element(window) => Some(window).cloned(),
            KeyboardFocusTarget::Popup(PopupKind::Xdg(popup)) => {
                if let Some(parent) = popup.get_parent_surface() {
                    self.element_for_surface(&parent).cloned()
                } else {
                    None
                }
            }
            KeyboardFocusTarget::Popup(PopupKind::InputMethod(popup)) => {
                if let Some(parent) = popup.get_parent() {
                    self.element_for_surface(&parent.surface).cloned()
                } else {
                    None
                }
            }
            _ => None,
        }
    }

    /// Close the focused keyboard focus target
    pub fn close_focused(&self, focus_target: &KeyboardFocusTarget) {
        if let KeyboardFocusTarget::Group(_group) = focus_target {
            //TODO: decide if we want close actions to apply to groups
            return;
        } else {
            if let Some(mapped) = self.focused_element(focus_target) {
                mapped.send_close();
            }
        }
    }

    pub fn refresh_active_space(
        &mut self,
        output: &Output,
        xdg_activation_state: &XdgActivationState,
    ) {
        self.workspaces
            .active_mut(output)
            .refresh(xdg_activation_state)
    }

    pub fn visible_output_for_surface(&self, surface: &WlSurface) -> Option<&Output> {
        if let Some(session_lock) = &self.session_lock {
            return session_lock
                .surfaces
                .iter()
                .find(|(_, v)| v.wl_surface() == surface)
                .map(|(k, _)| k);
        }

        self.outputs()
            // layer map surface?
            .find(|o| {
                let map = layer_map_for_output(o);
                map.layer_for_surface(surface, WindowSurfaceType::ALL)
                    .is_some()
            })
            // pending layer map surface?
            .or_else(|| {
                self.pending_layers.iter().find_map(|(l, output, _)| {
                    let mut found = false;
                    l.with_surfaces(|s, _| {
                        if s == surface {
                            found = true;
                        }
                    });
                    found.then_some(output)
                })
            })
            // override redirect window?
            .or_else(|| {
                self.outputs().find(|o| {
                    self.override_redirect_windows.iter().any(|or| {
                        if or.wl_surface().as_ref() == Some(surface) {
                            or.geometry()
                                .as_global()
                                .intersection(o.geometry())
                                .is_some()
                        } else {
                            false
                        }
                    })
                })
            })
            // sticky window ?
            .or_else(|| {
                self.outputs().find(|o| {
                    self.workspaces.sets[*o]
                        .sticky_layer
                        .mapped()
                        .any(|e| e.has_surface(surface, WindowSurfaceType::ALL))
                })
            })
            // normal window?
            .or_else(|| {
                self.outputs().find(|o| {
                    self.active_space(o)
                        .mapped()
                        .any(|e| e.has_surface(surface, WindowSurfaceType::ALL))
                })
            })
    }

    pub fn workspace_for_surface(&self, surface: &WlSurface) -> Option<(WorkspaceHandle, Output)> {
        match self.outputs().find(|o| {
            let map = layer_map_for_output(o);
            map.layer_for_surface(surface, WindowSurfaceType::ALL)
                .is_some()
        }) {
            Some(output) => self
                .workspaces
                .spaces()
                .find(move |workspace| workspace.output() == output)
                .map(|w| (w.handle.clone(), output.clone())),
            None => self
                .workspaces
                .spaces()
                .find(|w| {
                    w.mapped()
                        .any(|e| e.has_surface(surface, WindowSurfaceType::ALL))
                        || w.minimized_windows
                            .iter()
                            .any(|m| m.window.has_surface(surface, WindowSurfaceType::ALL))
                })
                .map(|w| (w.handle.clone(), w.output().clone())),
        }
    }

    pub fn element_for_surface<S>(&self, surface: &S) -> Option<&CosmicMapped>
    where
        CosmicSurface: PartialEq<S>,
    {
        self.workspaces.sets.values().find_map(|set| {
            set.minimized_windows
                .iter()
                .map(|w| &w.window)
                .chain(set.sticky_layer.mapped())
                .find(|w| w.windows().any(|(s, _)| &s == surface))
                .or_else(|| {
                    set.workspaces
                        .iter()
                        .find_map(|w| w.element_for_surface(surface))
                })
        })
    }

    pub fn space_for(&self, mapped: &CosmicMapped) -> Option<&Workspace> {
        self.workspaces.spaces().find(|workspace| {
            workspace.mapped().any(|m| m == mapped)
                || workspace
                    .minimized_windows
                    .iter()
                    .any(|m| &m.window == mapped)
        })
    }

    pub fn space_for_mut(&mut self, mapped: &CosmicMapped) -> Option<&mut Workspace> {
        self.workspaces.spaces_mut().find(|workspace| {
            workspace.mapped().any(|m| m == mapped)
                || workspace
                    .minimized_windows
                    .iter()
                    .any(|m| &m.window == mapped)
        })
    }

    pub fn outputs(&self) -> impl DoubleEndedIterator<Item = &Output> {
        self.workspaces.sets.keys()
    }

    pub fn next_output(&self, current_output: &Output, direction: Direction) -> Option<&Output> {
        let current_output_geo = current_output.geometry();
        self.outputs()
            .filter(|o| *o != current_output)
            .filter(|o| {
                let geo = o.geometry();
                match direction {
                    Direction::Left | Direction::Right => {
                        !(geo.loc.y + geo.size.h < current_output_geo.loc.y
                            || geo.loc.y > current_output_geo.loc.y + current_output_geo.size.h)
                    }
                    Direction::Up | Direction::Down => {
                        !(geo.loc.x + geo.size.w < current_output_geo.loc.x
                            || geo.loc.x > current_output_geo.loc.x + current_output_geo.size.w)
                    }
                }
            })
            .filter_map(|o| {
                let origin = o.geometry().loc;
                let res = match direction {
                    Direction::Up => current_output_geo.loc.y - origin.y,
                    Direction::Down => origin.y - current_output_geo.loc.y,
                    Direction::Left => current_output_geo.loc.x - origin.x,
                    Direction::Right => origin.x - current_output_geo.loc.x,
                };
                if res > 0 {
                    Some((o, res))
                } else {
                    None
                }
            })
            .min_by_key(|(_, res)| *res)
            .map(|(o, _)| o)
    }

    pub fn builtin_output(&self) -> Option<&Output> {
        self.outputs().find(|output| {
            let name = output.name();
            name.starts_with("eDP-") || name.starts_with("LVDS-") || name.starts_with("DSI-")
        })
    }

    pub fn global_space(&self) -> Rectangle<i32, Global> {
        self.outputs()
            .fold(
                Option::<Rectangle<i32, Global>>::None,
                |maybe_geo, output| match maybe_geo {
                    Some(rect) => Some(rect.merge(output.geometry())),
                    None => Some(output.geometry()),
                },
            )
            .unwrap_or_else(Rectangle::default)
    }

    pub fn animations_going(&self) -> bool {
        self.workspaces.sets.values().any(|set| {
            set.previously_active
                .as_ref()
                .is_some_and(|(_, delta)| delta.is_animating())
                || set.sticky_layer.animations_going()
        }) || !matches!(
            self.overview_mode,
            OverviewMode::None | OverviewMode::Active(_)
        ) || !matches!(
            self.resize_mode,
            ResizeMode::None | ResizeMode::Active(_, _)
        ) || self
            .workspaces
            .spaces()
            .any(|workspace| workspace.animations_going())
    }

    pub fn update_animations(&mut self) -> HashMap<ClientId, Client> {
        let mut clients = HashMap::new();
        for set in self.workspaces.sets.values_mut() {
            set.sticky_layer.update_animation_state();
        }
        for workspace in self.workspaces.spaces_mut() {
            clients.extend(workspace.update_animations());
        }
        clients
    }

    pub fn set_overview_mode(
        &mut self,
        enabled: Option<Trigger>,
        evlh: LoopHandle<'static, crate::state::State>,
    ) {
        if let Some(trigger) = enabled {
            if !matches!(
                self.overview_mode,
                OverviewMode::Started(_, _) | OverviewMode::Active(_)
            ) {
                if matches!(trigger, Trigger::KeyboardSwap(_, _)) {
                    self.swap_indicator = Some(swap_indicator(evlh, self.theme.clone()));
                }
                self.overview_mode = OverviewMode::Started(trigger, Instant::now());
            }
        } else {
            if matches!(
                self.overview_mode,
                OverviewMode::Started(_, _) | OverviewMode::Active(_)
            ) {
                let (reverse_duration, trigger) =
                    if let OverviewMode::Started(trigger, start) = self.overview_mode.clone() {
                        (
                            ANIMATION_DURATION
                                - Instant::now().duration_since(start).min(ANIMATION_DURATION),
                            Some(trigger),
                        )
                    } else {
                        (Duration::ZERO, self.overview_mode.active_trigger().cloned())
                    };
                self.overview_mode =
                    OverviewMode::Ended(trigger, Instant::now() - reverse_duration);
            }
        }
    }

    pub fn overview_mode(&self) -> (OverviewMode, Option<SwapIndicator>) {
        if let OverviewMode::Started(trigger, timestamp) = &self.overview_mode {
            if Instant::now().duration_since(*timestamp) > ANIMATION_DURATION {
                return (
                    OverviewMode::Active(trigger.clone()),
                    self.swap_indicator.clone(),
                );
            }
        }
        if let OverviewMode::Ended(_, timestamp) = &self.overview_mode {
            if Instant::now().duration_since(*timestamp) > ANIMATION_DURATION {
                return (OverviewMode::None, None);
            }
        }

        (self.overview_mode.clone(), self.swap_indicator.clone())
    }

    pub fn set_resize_mode(
        &mut self,
        enabled: Option<(shortcuts::Binding, ResizeDirection)>,
        config: &Config,
        evlh: LoopHandle<'static, crate::state::State>,
    ) {
        if let Some((pattern, direction)) = enabled {
            if let ResizeMode::Started(old_pattern, _, old_direction) = &mut self.resize_mode {
                *old_pattern = pattern;
                *old_direction = direction;
            } else {
                self.resize_mode = ResizeMode::Started(pattern, Instant::now(), direction);
            }
            self.resize_indicator = Some(resize_indicator(
                direction,
                config,
                evlh,
                self.theme.clone(),
            ));
        } else {
            if let Some(direction) = self.resize_mode.active_direction() {
                self.resize_mode = ResizeMode::Ended(Instant::now(), direction);
                if let Some((_, direction, edge, _, _, _)) = self.resize_state.as_ref() {
                    self.finish_resize(*direction, *edge);
                }
            }
        }
    }

    pub fn resize_mode(&self) -> (ResizeMode, Option<ResizeIndicator>) {
        if let ResizeMode::Started(binding, timestamp, direction) = &self.resize_mode {
            if Instant::now().duration_since(*timestamp) > ANIMATION_DURATION {
                return (
                    ResizeMode::Active(binding.clone(), *direction),
                    self.resize_indicator.clone(),
                );
            }
        }
        if let ResizeMode::Ended(timestamp, _) = self.resize_mode {
            if Instant::now().duration_since(timestamp) > ANIMATION_DURATION {
                return (ResizeMode::None, None);
            }
        }

        (self.resize_mode.clone(), self.resize_indicator.clone())
    }

    pub fn stacking_indicator(
        &self,
        output: &Output,
        layer: ManagedLayer,
    ) -> Option<Rectangle<i32, Local>> {
        match layer {
            ManagedLayer::Sticky => self
                .workspaces
                .sets
                .get(output)
                .and_then(|set| set.sticky_layer.stacking_indicator()),
            ManagedLayer::Floating => self
                .active_space(output)
                .floating_layer
                .stacking_indicator(),
            ManagedLayer::Tiling => self.active_space(output).tiling_layer.stacking_indicator(),
        }
    }

    fn refresh(
        &mut self,
        xdg_activation_state: &XdgActivationState,
        workspace_state: &mut WorkspaceUpdateGuard<'_, State>,
    ) {
        match &self.overview_mode {
            OverviewMode::Started(trigger, timestamp)
                if Instant::now().duration_since(*timestamp) > ANIMATION_DURATION =>
            {
                self.overview_mode = OverviewMode::Active(trigger.clone());
            }
            OverviewMode::Ended(_, timestamp)
                if Instant::now().duration_since(*timestamp) > ANIMATION_DURATION =>
            {
                self.overview_mode = OverviewMode::None;
                self.swap_indicator = None;
            }
            _ => {}
        }

        match &self.resize_mode {
            ResizeMode::Started(binding, timestamp, direction)
                if Instant::now().duration_since(*timestamp) > ANIMATION_DURATION =>
            {
                self.resize_mode = ResizeMode::Active(binding.clone(), *direction);
            }
            ResizeMode::Ended(timestamp, _)
                if Instant::now().duration_since(*timestamp) > ANIMATION_DURATION =>
            {
                self.resize_mode = ResizeMode::None;
                self.resize_indicator = None;
            }
            _ => {}
        }

        self.workspaces
            .refresh(workspace_state, xdg_activation_state);

        for output in self.outputs() {
            let mut map = layer_map_for_output(output);
            map.cleanup();
        }

        self.override_redirect_windows.retain(|or| or.alive());
        self.override_redirect_windows
            .iter()
            .for_each(|or| or.refresh());

        self.pending_layers.retain(|(s, _, _)| s.alive());
        self.pending_windows.retain(|(s, _, _)| s.alive());
    }

    pub fn remap_unfullscreened_window(
        &mut self,
        mapped: CosmicMapped,
        current_workspace: &WorkspaceHandle,
        previous_workspace: &WorkspaceHandle,
        target_layer: ManagedLayer,
    ) {
        if self
            .workspaces
            .space_for_handle(previous_workspace)
            .is_none()
        {
            return;
        }

        {
            let Some(workspace) = self.workspaces.space_for_handle_mut(&current_workspace) else {
                return;
            };
            let _ = workspace.unmap(&mapped);
        }

        let new_workspace_output = self
            .workspaces
            .space_for_handle(&previous_workspace)
            .unwrap()
            .output()
            .clone();
        for (window, _) in mapped.windows() {
            toplevel_enter_output(&window, &new_workspace_output);
            toplevel_enter_workspace(&window, &previous_workspace);
        }

        let new_workspace = self
            .workspaces
            .space_for_handle_mut(&previous_workspace)
            .unwrap();
        match target_layer {
            ManagedLayer::Sticky => {
                let output = new_workspace.output().clone();
                self.workspaces
                    .sets
                    .get_mut(&output)
                    .unwrap()
                    .sticky_layer
                    .map(mapped, None)
            }
            ManagedLayer::Tiling if new_workspace.tiling_enabled => {
                new_workspace
                    .tiling_layer
                    .map(mapped, Option::<std::iter::Empty<_>>::None, None)
            }
            _ => new_workspace.floating_layer.map(mapped, None),
        };
    }

    #[must_use]
    pub fn map_window(
        &mut self,
        window: &CosmicSurface,
        toplevel_info: &mut ToplevelInfoState<State, CosmicSurface>,
        workspace_state: &mut WorkspaceState<State>,
        evlh: &LoopHandle<'static, State>,
    ) -> Option<KeyboardFocusTarget> {
        let pos = self
            .pending_windows
            .iter()
            .position(|(w, _, _)| w == window)
            .unwrap();
        let (window, seat, output) = self.pending_windows.remove(pos);

        let parent_is_sticky = if let Some(toplevel) = window.0.toplevel() {
            if let Some(parent) = toplevel.parent() {
                if let Some(elem) = self.element_for_surface(&parent) {
                    self.workspaces
                        .sets
                        .values()
                        .any(|set| set.sticky_layer.mapped().any(|m| m == elem))
                } else {
                    false
                }
            } else {
                false
            }
        } else {
            false
        };

        let pending_activation = self.pending_activations.remove(&(&window).into());
        let workspace_handle = match pending_activation {
            Some(ActivationContext::Workspace(handle)) => Some(handle),
            _ => None,
        };

        let should_be_fullscreen = output.is_some();
        let mut output = output.unwrap_or_else(|| seat.active_output());

        // this is beyond stupid, just to make the borrow checker happy
        let workspace = if let Some(handle) = workspace_handle.filter(|handle| {
            self.workspaces
                .spaces()
                .any(|space| &space.handle == handle)
        }) {
            self.workspaces
                .spaces_mut()
                .find(|space| space.handle == handle)
                .unwrap()
        } else {
            self.workspaces.active_mut(&output)
        };
        if output != workspace.output {
            output = workspace.output.clone();
        }

        if let Some((mapped, layer, previous_workspace)) = workspace.remove_fullscreen() {
            let old_handle = workspace.handle.clone();
            let new_workspace_handle = self
                .workspaces
                .space_for_handle(&previous_workspace)
                .is_some()
                .then_some(previous_workspace)
                .unwrap_or(old_handle);

            self.remap_unfullscreened_window(mapped, &old_handle, &new_workspace_handle, layer);
        };

        let active_handle = self.active_space(&output).handle;
        let workspace = if let Some(handle) = workspace_handle.filter(|handle| {
            self.workspaces
                .spaces()
                .any(|space| &space.handle == handle)
        }) {
            self.workspaces
                .spaces_mut()
                .find(|space| space.handle == handle)
                .unwrap()
        } else {
            self.workspaces.active_mut(&output)
        };

        toplevel_info.new_toplevel(&window, workspace_state);
        toplevel_enter_output(&window, &output);
        toplevel_enter_workspace(&window, &workspace.handle);

        let mut workspace_state = workspace_state.update();

        let workspace_output = workspace.output.clone();
        let was_activated = workspace_handle.is_some()
            && (workspace_output != seat.active_output() || active_handle != workspace.handle);
        let workspace_handle = workspace.handle;
        let is_dialog = layout::is_dialog(&window);
        let floating_exception = layout::has_floating_exception(&self.tiling_exceptions, &window);

        let maybe_focused = workspace.focus_stack.get(&seat).iter().next().cloned();
        if let Some(focused) = maybe_focused {
            if (focused.is_stack() && !is_dialog && !should_be_fullscreen)
                && !(workspace.is_tiled(&focused) && floating_exception)
            {
                focused.stack_ref().unwrap().add_window(window, None);
                if was_activated {
                    workspace_state.add_workspace_state(&workspace_handle, WState::Urgent);
                }
                return None;
            }
        }

        let mapped = CosmicMapped::from(CosmicWindow::new(
            window.clone(),
            evlh.clone(),
            self.theme.clone(),
        ));
        #[cfg(feature = "debug")]
        {
            mapped.set_debug(self.debug_active);
        }

        let workspace_empty = workspace.mapped().next().is_none();
        if is_dialog || floating_exception || !workspace.tiling_enabled {
            workspace.floating_layer.map(mapped.clone(), None);
        } else {
            for mapped in workspace
                .mapped()
                .filter(|m| m.maximized_state.lock().unwrap().is_some())
                .cloned()
                .collect::<Vec<_>>()
                .into_iter()
            {
                workspace.unmaximize_request(&mapped);
            }
            let focus_stack = workspace.focus_stack.get(&seat);
            workspace
                .tiling_layer
                .map(mapped.clone(), Some(focus_stack.iter()), None);
        }

        if !parent_is_sticky && should_be_fullscreen {
            let from = minimize_rectangle(&output, &mapped.active_window());

            workspace.fullscreen_request(&mapped.active_window(), None, from, &seat);
        }

        if parent_is_sticky {
            self.toggle_sticky(&seat, &mapped);
        }

        let new_target = if (workspace_output == seat.active_output()
            && active_handle == workspace_handle)
            || parent_is_sticky
        {
            // TODO: enforce focus stealing prevention by also checking the same rules as for the else case.
            Some(KeyboardFocusTarget::from(mapped.clone()))
        } else {
            if workspace_empty || was_activated || should_be_fullscreen {
                self.append_focus_stack(&mapped, &seat);
                workspace_state.add_workspace_state(&workspace_handle, WState::Urgent);
            }
            None
        };

        let active_space = self.active_space(&output);
        for mapped in active_space.mapped() {
            self.update_reactive_popups(mapped);
        }

        new_target
    }

    pub fn map_override_redirect(&mut self, window: X11Surface) {
        let geo = window.geometry();
        for (output, overlap) in self.outputs().cloned().filter_map(|o| {
            o.geometry()
                .as_logical()
                .intersection(geo)
                .map(|overlap| (o, overlap))
        }) {
            window.output_enter(&output, overlap);
        }

        self.override_redirect_windows.push(window);
    }

    #[must_use]
    pub fn map_layer(&mut self, layer_surface: &LayerSurface) -> Option<KeyboardFocusTarget> {
        let pos = self
            .pending_layers
            .iter()
            .position(|(l, _, _)| l == layer_surface)
            .unwrap();
        let (layer_surface, output, _seat) = self.pending_layers.remove(pos);

        let wants_focus = {
            with_states(layer_surface.wl_surface(), |states| {
                let mut state = states.cached_state.get::<LayerSurfaceCachedState>();
                matches!(state.current().layer, Layer::Top | Layer::Overlay)
                    && state.current().keyboard_interactivity != KeyboardInteractivity::None
            })
        };

        {
            let mut map = layer_map_for_output(&output);
            map.map_layer(&layer_surface).unwrap();
        }
        for workspace in self.workspaces.spaces_mut() {
            workspace.tiling_layer.recalculate();
        }

        wants_focus.then(|| layer_surface.into())
    }

    pub fn unmap_surface<S>(
        &mut self,
        surface: &S,
        seat: &Seat<State>,
        toplevel_info: &mut ToplevelInfoState<State, CosmicSurface>,
    ) where
        CosmicSurface: PartialEq<S>,
    {
        for set in self.workspaces.sets.values_mut() {
            let sticky_res = set.sticky_layer.mapped().find_map(|m| {
                m.windows()
                    .position(|(s, _)| &s == surface)
                    .map(|idx| (idx, m.clone()))
            });
            let surface = if let Some((idx, mut mapped)) = sticky_res {
                if mapped.is_stack() {
                    mapped.stack_ref_mut().unwrap().remove_idx(idx)
                } else {
                    set.sticky_layer.unmap(&mapped);
                    Some(mapped.active_window())
                }
            } else if let Some(idx) = set
                .minimized_windows
                .iter()
                .map(|w| &w.window)
                .position(|w| w.windows().any(|(s, _)| &s == surface))
            {
                if set.minimized_windows.get(idx).unwrap().window.is_stack() {
                    let window = &mut set.minimized_windows.get_mut(idx).unwrap().window;
                    let stack = window.stack_ref_mut().unwrap();
                    let idx = stack.surfaces().position(|s| &s == surface);
                    idx.and_then(|idx| stack.remove_idx(idx))
                } else {
                    Some(set.minimized_windows.remove(idx).window.active_window())
                }
            } else if let Some((workspace, mut elem)) = set.workspaces.iter_mut().find_map(|w| {
                w.element_for_surface(&surface)
                    .cloned()
                    .map(|elem| (w, elem))
            }) {
                if elem.is_stack() {
                    let stack = elem.stack_ref_mut().unwrap();
                    let idx = stack.surfaces().position(|s| &s == surface);
                    idx.and_then(|idx| stack.remove_idx(idx))
                } else {
                    workspace.unmap(&elem);
                    Some(elem.active_window())
                }
            } else {
                None
            };

            if let Some(surface) = surface {
                toplevel_info.remove_toplevel(&surface);
                self.pending_windows.push((surface, seat.clone(), None));
                return;
            }
        }
    }

    pub fn element_under(
        &self,
        location: Point<f64, Global>,
        output: &Output,
    ) -> Option<KeyboardFocusTarget> {
        self.workspaces.sets.get(output).and_then(|set| {
            set.sticky_layer
                .space
                .element_under(location.to_local(output).as_logical())
                .map(|(mapped, _)| mapped.clone().into())
                .or_else(|| set.workspaces[set.active].element_under(location))
        })
    }
    pub fn surface_under(
        &mut self,
        location: Point<f64, Global>,
        output: &Output,
    ) -> Option<(PointerFocusTarget, Point<f64, Global>)> {
        let overview = self.overview_mode.clone();
        self.workspaces.sets.get_mut(output).and_then(|set| {
            set.sticky_layer
                .surface_under(location.to_local(output))
                .map(|(target, offset)| (target, offset.to_global(output)))
                .or_else(|| set.workspaces[set.active].surface_under(location, overview))
        })
    }

    #[must_use]
    pub fn move_window(
        &mut self,
        seat: Option<&Seat<State>>,
        mapped: &CosmicMapped,
        from: &WorkspaceHandle,
        to: &WorkspaceHandle,
        follow: bool,
        direction: Option<Direction>,
        workspace_state: &mut WorkspaceUpdateGuard<'_, State>,
    ) -> Option<(KeyboardFocusTarget, Point<i32, Global>)> {
        let from_output = self.workspaces.space_for_handle(from)?.output.clone();
        let to_output = self.workspaces.space_for_handle(to)?.output.clone();

        let from_workspace = self.workspaces.space_for_handle_mut(from).unwrap(); // checked above
        let window_state = from_workspace.unmap(mapped)?;
        let elements = from_workspace.mapped().cloned().collect::<Vec<_>>();

        for (toplevel, _) in mapped.windows() {
            toplevel_leave_workspace(&toplevel, from);
            if from_output != to_output {
                toplevel_leave_output(&toplevel, &from_output);
            }
        }
        for mapped in elements.into_iter() {
            self.update_reactive_popups(&mapped);
        }
        let new_pos = if follow {
            if let Some(seat) = seat {
                seat.set_active_output(&to_output);
            }
            self.workspaces
                .idx_for_handle(&to_output, to)
                .and_then(|to_idx| {
                    self.activate(
                        &to_output,
                        to_idx,
                        WorkspaceDelta::new_shortcut(),
                        workspace_state,
                    )
                    .unwrap()
                })
        } else {
            None
        };

        let any_seat = seat.unwrap_or(self.seats.last_active()).clone();
        let mut to_workspace = self.workspaces.space_for_handle_mut(to).unwrap(); // checked above
        let focus_stack = seat.map(|seat| to_workspace.focus_stack.get(&seat));
        if window_state.layer == ManagedLayer::Floating || !to_workspace.tiling_enabled {
            to_workspace.floating_layer.map(mapped.clone(), None);
        } else {
            to_workspace.tiling_layer.map(
                mapped.clone(),
                focus_stack.as_ref().map(|x| x.iter()),
                direction,
            );
        }

        let focus_target = if let Some(f) = window_state.was_fullscreen {
            if to_workspace.fullscreen.is_some() {
                if let Some((mapped, layer, previous_workspace)) = to_workspace.remove_fullscreen()
                {
                    let old_handle = to.clone();
                    let new_workspace_handle = self
                        .workspaces
                        .space_for_handle(&previous_workspace)
                        .is_some()
                        .then_some(previous_workspace)
                        .unwrap_or(old_handle);

                    self.remap_unfullscreened_window(
                        mapped,
                        &old_handle,
                        &new_workspace_handle,
                        layer,
                    );
                    to_workspace = self.workspaces.space_for_handle_mut(to).unwrap();
                    // checked above
                }
            }

            let from = minimize_rectangle(&to_output, &mapped.active_window());

            to_workspace.fullscreen_request(&mapped.active_window(), f.previously, from, &any_seat);
            to_workspace
                .fullscreen
                .as_ref()
                .map(|f| KeyboardFocusTarget::from(f.surface.clone()))
                .unwrap_or_else(|| KeyboardFocusTarget::from(mapped.clone()))
        } else {
            KeyboardFocusTarget::from(mapped.clone())
        };

        for mapped in to_workspace
            .mapped()
            .cloned()
            .collect::<Vec<_>>()
            .into_iter()
        {
            self.update_reactive_popups(&mapped);
        }
        for (toplevel, _) in mapped.windows() {
            if from_output != to_output {
                toplevel_enter_output(&toplevel, &to_output);
            }
            toplevel_enter_workspace(&toplevel, to);
        }

        new_pos.map(|pos| (focus_target, pos))
    }

    #[must_use]
    pub fn move_current_window(
        &mut self,
        seat: &Seat<State>,
        from_output: &Output,
        to: (&Output, Option<usize>),
        follow: bool,
        direction: Option<Direction>,
        workspace_state: &mut WorkspaceUpdateGuard<'_, State>,
    ) -> Result<Option<(KeyboardFocusTarget, Point<i32, Global>)>, InvalidWorkspaceIndex> {
        let (to_output, to_idx) = to;
        let to_idx = to_idx.unwrap_or(self.workspaces.active_num(to_output).1);

        if from_output == to_output && to_idx == self.workspaces.active_num(from_output).1 {
            return Ok(None);
        }

        let to = self
            .workspaces
            .get(to_idx, to_output)
            .map(|ws| ws.handle)
            .ok_or(InvalidWorkspaceIndex)?;

        let from_workspace = self.workspaces.active_mut(from_output);
        let last_focused_window = from_workspace.focus_stack.get(seat).last().cloned();
        let from = from_workspace.handle;

        match seat.get_keyboard().unwrap().current_focus() {
            Some(KeyboardFocusTarget::Group(WindowGroup {
                node, focus_stack, ..
            })) => {
                let new_pos = if follow {
                    seat.set_active_output(&to_output);
                    self.workspaces
                        .idx_for_handle(&to_output, &to)
                        .and_then(|to_idx| {
                            self.activate(
                                &to_output,
                                to_idx,
                                WorkspaceDelta::new_shortcut(),
                                workspace_state,
                            )
                            .unwrap()
                        })
                } else {
                    None
                };

                let spaces = self.workspaces.spaces_mut();
                let (mut from_w, mut other_w) = spaces.partition::<Vec<_>, _>(|w| w.handle == from);
                if let Some(from_workspace) = from_w.get_mut(0) {
                    if let Some(to_workspace) = other_w.iter_mut().find(|w| w.handle == to) {
                        {
                            let mut stack = to_workspace.focus_stack.get_mut(&seat);
                            for elem in focus_stack.iter().flat_map(|node_id| {
                                from_workspace.tiling_layer.element_for_node(node_id)
                            }) {
                                stack.append(elem);
                            }
                        }
                        let res = TilingLayout::move_tree(
                            &mut from_workspace.tiling_layer,
                            &mut to_workspace.tiling_layer,
                            &to,
                            seat,
                            to_workspace.focus_stack.get(&seat).iter(),
                            NodeDesc {
                                handle: from,
                                node,
                                stack_window: None,
                                focus_stack,
                            },
                            direction,
                        );
                        from_workspace.refresh_focus_stack();
                        to_workspace.refresh_focus_stack();
                        return Ok(res.zip(new_pos));
                    }
                }

                Ok(None)
            }
            _ => {
                if let Some(mapped) = last_focused_window {
                    Ok(self.move_window(
                        Some(seat),
                        &mapped,
                        &from,
                        &to,
                        follow,
                        direction,
                        workspace_state,
                    ))
                } else {
                    Ok(None)
                }
            }
        }
    }

    pub fn update_reactive_popups(&self, mapped: &CosmicMapped) {
        if let Some(workspace) = self.space_for(mapped) {
            if let Some(element_loc) = workspace
                .element_geometry(mapped)
                .map(|geo| geo.loc.to_global(&workspace.output))
            {
                for (window, offset) in mapped.windows() {
                    if let Some(toplevel) = window.0.toplevel() {
                        let window_geo_offset = window.geometry().loc.as_global();
                        update_reactive_popups(
                            toplevel,
                            element_loc + offset.as_global() + window_geo_offset,
                            self.outputs(),
                        );
                    }
                }
            }
        }
    }

    pub fn menu_request(
        &self,
        surface: &WlSurface,
        seat: &Seat<State>,
        serial: impl Into<Option<Serial>>,
        location: Point<i32, Logical>,
        target_stack: bool,
        config: &Config,
        evlh: &LoopHandle<'static, State>,
    ) -> Option<(MenuGrab, Focus)> {
        let serial = serial.into();
        let Some(GrabStartData::Pointer(start_data)) =
            check_grab_preconditions(&seat, surface, serial, true)
        else {
            return None;
        };

        let mapped = self.element_for_surface(surface).cloned()?;
        let (_, relative_loc) = mapped
            .windows()
            .find(|(w, _)| w.wl_surface().as_deref() == Some(surface))
            .unwrap();

        let (global_position, edge, is_tiled, is_stacked, is_sticky, tiling_enabled) =
            if let Some(set) = self
                .workspaces
                .sets
                .values()
                .find(|set| set.sticky_layer.mapped().any(|m| m == &mapped))
            {
                let output = set.output.clone();
                let global_position = (set.sticky_layer.element_geometry(&mapped).unwrap().loc
                    + relative_loc.as_local()
                    + location.as_local())
                .to_global(&output);
                (
                    global_position,
                    ResizeEdge::all(),
                    false,
                    mapped.is_stack(),
                    true,
                    false,
                )
            } else if let Some(workspace) = self.space_for(&mapped) {
                let output = seat.active_output();

                let elem_geo = workspace.element_geometry(&mapped)?;
                let global_position =
                    (elem_geo.loc + relative_loc.as_local() + location.as_local())
                        .to_global(&output);
                let is_tiled = workspace.is_tiled(&mapped);
                let edge = if is_tiled {
                    mapped
                        .tiling_node_id
                        .lock()
                        .unwrap()
                        .clone()
                        .map(|node_id| {
                            TilingLayout::possible_resizes(workspace.tiling_layer.tree(), node_id)
                        })
                        .unwrap_or(ResizeEdge::empty())
                } else {
                    ResizeEdge::all()
                };

                (
                    global_position,
                    edge,
                    is_tiled,
                    mapped.is_stack(),
                    false,
                    workspace.tiling_enabled,
                )
            } else {
                return None;
            };

        let grab = MenuGrab::new(
            start_data,
            seat,
            if target_stack || !is_stacked {
                Box::new(window_items(
                    &mapped,
                    is_tiled,
                    is_stacked,
                    is_sticky,
                    tiling_enabled,
                    edge,
                    config,
                )) as Box<dyn Iterator<Item = Item>>
            } else {
                let (tab, _) = mapped
                    .windows()
                    .find(|(s, _)| s.wl_surface().as_deref() == Some(surface))
                    .unwrap();
                Box::new(tab_items(&mapped, &tab, is_tiled, config))
                    as Box<dyn Iterator<Item = Item>>
            },
            global_position,
            evlh.clone(),
            self.theme.clone(),
        );

        Some((grab, Focus::Keep))
    }

    pub fn move_request(
        &mut self,
        surface: &WlSurface,
        seat: &Seat<State>,
        serial: impl Into<Option<Serial>>,
        release: ReleaseMode,
        move_out_of_stack: bool,
        config: &Config,
        evlh: &LoopHandle<'static, State>,
        xdg_activation_state: &XdgActivationState,
        client_initiated: bool,
    ) -> Option<(MoveGrab, Focus)> {
        let serial = serial.into();

        let mut start_data = check_grab_preconditions(&seat, surface, serial, client_initiated)?;
        let mut old_mapped = self.element_for_surface(surface).cloned()?;
        if old_mapped.is_minimized() {
            return None;
        }

        for workspace in self.workspaces.spaces_mut() {
            for seat in self.seats.iter() {
                let mut stack = workspace.focus_stack.get_mut(seat);
                stack.remove(&old_mapped);
            }
        }

        let (window, _) = old_mapped
            .windows()
            .find(|(w, _)| w.wl_surface().as_deref() == Some(surface))
            .unwrap();

        let mapped = if move_out_of_stack {
            let new_mapped: CosmicMapped =
                CosmicWindow::new(window.clone(), evlh.clone(), self.theme.clone()).into();
            start_data.set_focus(new_mapped.focus_under((0., 0.).into()));
            new_mapped
        } else {
            old_mapped.clone()
        };

        let trigger = match &start_data {
            GrabStartData::Pointer(start_data) => Trigger::Pointer(start_data.button),
            GrabStartData::Touch(start_data) => Trigger::Touch(start_data.slot),
        };
        let active_hint = if config.cosmic_conf.active_hint {
            self.theme.cosmic().active_hint as u8
        } else {
            0
        };
        let pointer = seat.get_pointer().unwrap();
        let pos = pointer.current_location().as_global();

        let cursor_output = if let Some(output) =
            self.outputs()
                .find(|output| {
                    output.geometry().as_logical().overlaps_or_touches(
                        Rectangle::from_loc_and_size(start_data.location().to_i32_floor(), (0, 0)),
                    )
                })
                .cloned()
        {
            output
        } else {
            seat.active_output()
        };

        let (initial_window_location, layer, workspace_handle) = if let Some(workspace) =
            self.space_for_mut(&old_mapped)
        {
            if workspace
                .fullscreen
                .as_ref()
                .is_some_and(|f| f.surface == window)
            {
                let _ = workspace.remove_fullscreen(); // We are moving this window, we don't need to send it back to it's original workspace
            }

            let elem_geo = workspace.element_geometry(&old_mapped)?;
            let mut initial_window_location = elem_geo.loc.to_global(workspace.output());

            let mut new_size = if mapped.maximized_state.lock().unwrap().is_some() {
                // If surface is maximized then unmaximize it
                workspace.unmaximize_request(&mapped)
            } else {
                None
            };

            let layer = if mapped == old_mapped {
                let was_floating = workspace.floating_layer.unmap(&mapped);
                let was_tiled = workspace.tiling_layer.unmap_as_placeholder(&mapped);
                assert!(was_floating.is_some() != was_tiled.is_some());
                if was_floating.is_some_and(|size| size != elem_geo.size.as_logical()) {
                    new_size = was_floating;
                }
                was_tiled.is_some()
            } else {
                workspace
                    .tiling_layer
                    .mapped()
                    .any(|(m, _)| m == &old_mapped)
            }
            .then_some(ManagedLayer::Tiling)
            .unwrap_or(ManagedLayer::Floating);

            // if this changed the width, the window was tiled in floating mode
            if let Some(new_size) = new_size {
                let output = workspace.output();
                let ratio = pos.to_local(&output).x / (elem_geo.loc.x + elem_geo.size.w) as f64;

                initial_window_location = Point::from((
                    pos.x - (new_size.w as f64 * ratio),
                    pos.y - MOVE_GRAB_Y_OFFSET,
                ))
                .to_i32_round();
            }

            (initial_window_location, layer, workspace.handle)
        } else if let Some(sticky_layer) = self
            .workspaces
            .sets
            .get_mut(&cursor_output)
            .filter(|set| set.sticky_layer.mapped().any(|m| m == &old_mapped))
            .map(|set| &mut set.sticky_layer)
        {
            let elem_geo = sticky_layer.element_geometry(&old_mapped).unwrap();
            let mut initial_window_location = elem_geo.loc.to_global(&cursor_output);

            let mut new_size = if let Some(state) = mapped.maximized_state.lock().unwrap().take() {
                // If surface is maximized then unmaximize it
                mapped.set_maximized(false);
                let new_size = state.original_geometry.size.as_logical();
                sticky_layer.map_internal(
                    mapped.clone(),
                    Some(state.original_geometry.loc),
                    Some(new_size),
                    None,
                );

                Some(new_size)
            } else {
                None
            };

            if mapped == old_mapped {
                if let Some(size) = sticky_layer.unmap(&mapped) {
                    if size != elem_geo.size.as_logical() {
                        new_size = Some(size);
                    }
                }
            }

            if let Some(new_size) = new_size {
                let ratio =
                    pos.to_local(&cursor_output).x / (elem_geo.loc.x + elem_geo.size.w) as f64;
                initial_window_location = Point::<f64, _>::from((
                    pos.x - (new_size.w as f64 * ratio),
                    pos.y - MOVE_GRAB_Y_OFFSET,
                ))
                .to_i32_round();
            }

            (
                initial_window_location,
                ManagedLayer::Sticky,
                self.active_space(&cursor_output).handle,
            )
        } else {
            return None;
        };

        toplevel_leave_workspace(&window, &workspace_handle);
        toplevel_leave_output(&window, &cursor_output);

        if move_out_of_stack {
            old_mapped.stack_ref_mut().unwrap().remove_window(&window);
            self.workspaces
                .space_for_handle_mut(&workspace_handle)
                .unwrap()
                .refresh(xdg_activation_state);
        }

        mapped.set_activate(true);
        mapped.configure();

        let grab = MoveGrab::new(
            start_data,
            mapped,
            seat,
            initial_window_location,
            cursor_output,
            active_hint,
            layer,
            release,
            evlh.clone(),
        );

        if grab.is_tiling_grab() {
            self.set_overview_mode(Some(trigger), evlh.clone());
        }

        Some((grab, Focus::Clear))
    }

    // Just to avoid a longer lived shell reference
    /// Get the window geometry of a keyboard focus target
    pub fn focused_geometry(&self, target: &KeyboardFocusTarget) -> Option<Rectangle<i32, Global>> {
        if let Some(element) = self.focused_element(target) {
            self.element_geometry(&element)
        } else {
            None
        }
    }

    pub fn element_geometry(&self, mapped: &CosmicMapped) -> Option<Rectangle<i32, Global>> {
        if let Some(set) = self
            .workspaces
            .sets
            .values()
            .find(|set| set.sticky_layer.mapped().any(|m| m == mapped))
        {
            let geometry = set
                .sticky_layer
                .element_geometry(mapped)
                .unwrap()
                .to_global(&set.output);
            Some(geometry)
        } else if let Some(workspace) = self.space_for(&mapped) {
            let geometry = workspace
                .element_geometry(&mapped)
                .unwrap()
                .to_global(workspace.output());
            Some(geometry)
        } else {
            None
        }
    }

    #[must_use]
    pub fn next_focus(&self, direction: FocusDirection, seat: &Seat<State>) -> FocusResult {
        let overview = self.overview_mode().0;
        let Some(target) = seat.get_keyboard().unwrap().current_focus() else {
            return FocusResult::None;
        };
        let output = seat.active_output();
        let workspace = self.active_space(&output);

        if workspace.fullscreen.is_some() {
            return FocusResult::None;
        }

        if matches!(target, KeyboardFocusTarget::Fullscreen(_)) {
            return FocusResult::None;
        }

        let set = self.workspaces.sets.get(&output).unwrap();
        let sticky_layer = &set.sticky_layer;
        let workspace = &set.workspaces[set.active];

        let Some(focused) = (match target {
            KeyboardFocusTarget::Popup(popup) => {
                let Some(toplevel_surface) = (match popup {
                    PopupKind::Xdg(xdg) => get_popup_toplevel(&xdg),
                    PopupKind::InputMethod(_) => unreachable!(),
                }) else {
                    return FocusResult::None;
                };
                sticky_layer
                    .space
                    .elements()
                    .chain(workspace.mapped())
                    .find(|elem| elem.wl_surface().as_deref() == Some(&toplevel_surface))
            }
            KeyboardFocusTarget::Element(elem) => sticky_layer
                .space
                .elements()
                .chain(workspace.mapped())
                .find(|e| *e == &elem),
            KeyboardFocusTarget::Group { .. } => {
                let focus_stack = workspace.focus_stack.get(seat);
                let swap_desc = match overview.active_trigger() {
                    Some(Trigger::KeyboardSwap(_, desc)) => Some(desc.clone()),
                    _ => None,
                };

                return workspace.tiling_layer.next_focus(
                    direction,
                    seat,
                    focus_stack.iter(),
                    swap_desc,
                );
            }
            _ => None,
        })
        .cloned() else {
            return FocusResult::None;
        };

        if focused.handle_focus(direction, None) {
            return FocusResult::Handled;
        }

        if workspace.is_tiled(&focused) {
            if focused.is_maximized(false) {
                return FocusResult::None;
            }

            let focus_stack = workspace.focus_stack.get(seat);
            let swap_desc = match overview.active_trigger() {
                Some(Trigger::KeyboardSwap(_, desc)) => Some(desc.clone()),
                _ => None,
            };

            workspace
                .tiling_layer
                .next_focus(direction, seat, focus_stack.iter(), swap_desc)
        } else {
            let floating_layer = &set.workspaces[set.active].floating_layer;

            let geometry = sticky_layer
                .space
                .element_geometry(&focused)
                .or_else(|| floating_layer.space.element_geometry(&focused))
                .unwrap();

            let elements = sticky_layer
                .space
                .elements()
                .chain(floating_layer.space.elements())
                .filter(|elem| *elem != &focused)
                .map(|elem| {
                    (
                        elem,
                        sticky_layer
                            .space
                            .element_geometry(elem)
                            .or_else(|| floating_layer.space.element_geometry(elem))
                            .unwrap(),
                    )
                });

            let next = match direction {
                FocusDirection::Up => elements
                    .filter(|(_, other_geo)| other_geo.loc.y <= geometry.loc.y)
                    .min_by_key(|(_, other_geo)| {
                        let res = geometry.loc.y - other_geo.loc.y;
                        if res.is_positive() {
                            res
                        } else {
                            i32::MAX
                        }
                    }),
                FocusDirection::Down => elements
                    .filter(|(_, other_geo)| other_geo.loc.y > geometry.loc.y)
                    .max_by_key(|(_, other_geo)| {
                        let res = geometry.loc.y - other_geo.loc.y;
                        if res.is_negative() {
                            res
                        } else {
                            i32::MIN
                        }
                    }),
                FocusDirection::Left => elements
                    .filter(|(_, other_geo)| other_geo.loc.x <= geometry.loc.x)
                    .min_by_key(|(_, other_geo)| {
                        let res = geometry.loc.x - other_geo.loc.x;
                        if res.is_positive() {
                            res
                        } else {
                            i32::MAX
                        }
                    }),
                FocusDirection::Right => elements
                    .filter(|(_, other_geo)| other_geo.loc.x > geometry.loc.x)
                    .max_by_key(|(_, other_geo)| {
                        let res = geometry.loc.x - other_geo.loc.x;
                        if res.is_negative() {
                            res
                        } else {
                            i32::MIN
                        }
                    }),
                _ => return FocusResult::None,
            }
            .map(|(other, _)| other);

            next.map(|elem| FocusResult::Some(KeyboardFocusTarget::Element(elem.clone())))
                .unwrap_or(FocusResult::None)
        }
    }

    #[must_use]
    pub fn move_current_element<'a>(
        &mut self,
        direction: Direction,
        seat: &Seat<State>,
    ) -> MoveResult {
        let Some(output) = seat.focused_output() else {
            return MoveResult::None;
        };
        let workspace = self.active_space(&output);
        let focus_stack = workspace.focus_stack.get(seat);
        let Some(last) = focus_stack.last().cloned() else {
            return MoveResult::None;
        };
        let fullscreen = workspace.fullscreen.as_ref().map(|f| f.surface.clone());

        if last
            .maximized_state
            .lock()
            .unwrap()
            .as_ref()
            .is_some_and(|state| state.original_layer == ManagedLayer::Tiling)
        {
            self.unmaximize_request(&last);
        }

        if let Some(surface) = fullscreen {
            MoveResult::MoveFurther(KeyboardFocusTarget::Fullscreen(surface))
        } else if let Some(set) = self
            .workspaces
            .sets
            .values_mut()
            .find(|set| set.sticky_layer.mapped().any(|m| m == &last))
        {
            set.sticky_layer.move_current_element(
                direction,
                seat,
                ManagedLayer::Sticky,
                self.theme.clone(),
            )
        } else {
            let theme = self.theme.clone();
            let workspace = self.active_space_mut(&output);
            workspace
                .floating_layer
                .move_current_element(direction, seat, ManagedLayer::Floating, theme)
                .or_else(|| workspace.tiling_layer.move_current_node(direction, seat))
        }
    }

    pub fn menu_resize_request(
        &mut self,
        mapped: &CosmicMapped,
        seat: &Seat<State>,
        edge: ResizeEdge,
    ) -> Option<(
        (
            Option<(PointerFocusTarget, Point<f64, Logical>)>,
            Point<i32, Global>,
        ),
        (ResizeGrab, Focus),
    )> {
        let active_window = mapped.active_window();
        let surface = active_window.wl_surface()?;
        if mapped.is_fullscreen(true) || mapped.is_maximized(true) {
            return None;
        }

        let mut start_data = check_grab_preconditions(&seat, &surface, None, false)?;

        let (floating_layer, geometry) = if let Some(set) = self
            .workspaces
            .sets
            .values_mut()
            .find(|set| set.sticky_layer.mapped().any(|m| m == mapped))
        {
            let geometry = set
                .sticky_layer
                .element_geometry(mapped)
                .unwrap()
                .to_global(&set.output);
            (&mut set.sticky_layer, geometry)
        } else if let Some(workspace) = self.space_for_mut(&mapped) {
            let geometry = workspace
                .element_geometry(&mapped)
                .unwrap()
                .to_global(workspace.output());
            (&mut workspace.floating_layer, geometry)
        } else {
            return None;
        };

        let new_loc = if edge.contains(ResizeEdge::LEFT) {
            Point::<i32, Global>::from((geometry.loc.x, geometry.loc.y + (geometry.size.h / 2)))
        } else if edge.contains(ResizeEdge::RIGHT) {
            Point::<i32, Global>::from((
                geometry.loc.x + geometry.size.w,
                geometry.loc.y + (geometry.size.h / 2),
            ))
        } else if edge.contains(ResizeEdge::TOP) {
            Point::<i32, Global>::from((geometry.loc.x + (geometry.size.w / 2), geometry.loc.y))
        } else if edge.contains(ResizeEdge::BOTTOM) {
            Point::<i32, Global>::from((
                geometry.loc.x + (geometry.size.w / 2),
                geometry.loc.y + geometry.size.h,
            ))
        } else {
            return None;
        };

        let element_offset = (new_loc - geometry.loc).as_logical();
        let focus = mapped
            .focus_under(element_offset.to_f64())
            .map(|(target, surface_offset)| (target, (surface_offset + element_offset.to_f64())));
        start_data.set_location(new_loc.as_logical().to_f64());
        start_data.set_focus(focus.clone());

        let grab: ResizeGrab = if let Some(grab) = floating_layer.resize_request(
            mapped,
            seat,
            start_data.clone(),
            edge,
            ReleaseMode::Click,
        ) {
            grab.into()
        } else if let Some(ws) = self.space_for_mut(&mapped) {
            let node_id = mapped.tiling_node_id.lock().unwrap().clone()?;
            let (node, left_up_idx, orientation) = ws.tiling_layer.resize_request(node_id, edge)?;
            ResizeForkGrab::new(
                start_data,
                new_loc.to_f64(),
                node,
                left_up_idx,
                orientation,
                ws.output.downgrade(),
                ReleaseMode::Click,
            )
            .into()
        } else {
            return None;
        };

        Some(((focus, new_loc), (grab, Focus::Keep)))
    }

    pub fn maximize_toggle(&mut self, window: &CosmicMapped, seat: &Seat<State>) {
        if window.is_maximized(true) {
            self.unmaximize_request(window);
        } else {
            if window.is_fullscreen(true) {
                return;
            }
            self.maximize_request(window, seat);
        }
    }

    pub fn minimize_request(&mut self, mapped: &CosmicMapped) {
        if let Some(set) = self
            .workspaces
            .sets
            .values_mut()
            .find(|set| set.sticky_layer.mapped().any(|m| m == mapped))
        {
            let to = minimize_rectangle(&set.output, &mapped.active_window());
            let (window, position) = set.sticky_layer.unmap_minimize(mapped, to).unwrap();
            set.minimized_windows.push(MinimizedWindow {
                window,
                previous_state: MinimizedState::Sticky { position },
                output_geo: set.output.geometry(),
                fullscreen: None,
            });
        } else if let Some(workspace) = self.workspaces.sets.values_mut().find_map(|set| {
            set.workspaces
                .iter_mut()
                .find(|workspace| workspace.mapped().any(|m| m == mapped))
        }) {
            let to = minimize_rectangle(workspace.output(), &mapped.active_window());
            if let Some(minimized) = workspace.minimize(&mapped, to) {
                workspace.minimized_windows.push(minimized);
            }
        }
    }

    pub fn unminimize_request(&mut self, mapped: &CosmicMapped, seat: &Seat<State>) {
        if let Some((set, window)) = self.workspaces.sets.values_mut().find_map(|set| {
            set.minimized_windows
                .iter()
                .position(|m| &m.window == mapped)
                .map(|i| set.minimized_windows.swap_remove(i))
                .map(|window| (set, window))
        }) {
            let from = minimize_rectangle(&set.output, &mapped.active_window());

            if let MinimizedState::Sticky { mut position } = window.previous_state {
                let current_output_size = set.output.geometry().size.as_logical();
                if current_output_size != window.output_geo.size.as_logical() {
                    position = Point::from((
                        (position.x as f64 / window.output_geo.size.w as f64
                            * current_output_size.w as f64)
                            .floor() as i32,
                        (position.y as f64 / window.output_geo.size.h as f64
                            * current_output_size.h as f64)
                            .floor() as i32,
                    ))
                };
                set.sticky_layer
                    .remap_minimized(window.window, from, position);
            } else {
                unreachable!("None sticky window in WorkspaceSet minimized_windows");
            }
        } else if let Some((workspace, window)) = self.workspaces.spaces_mut().find_map(|w| {
            w.minimized_windows
                .iter()
                .position(|m| &m.window == mapped)
                .map(|i| w.minimized_windows.swap_remove(i))
                .map(|window| (w, window))
        }) {
            let from = minimize_rectangle(workspace.output(), &mapped.active_window());

            workspace.unminimize(window, from, seat);
        }
    }

    pub fn maximize_request(&mut self, mapped: &CosmicMapped, seat: &Seat<State>) {
        self.unminimize_request(mapped, seat);
        let (original_layer, floating_layer, original_geometry) = if let Some(set) = self
            .workspaces
            .sets
            .values_mut()
            .find(|set| set.sticky_layer.mapped().any(|m| m == mapped))
        {
            let geometry = set.sticky_layer.element_geometry(mapped).unwrap();
            (ManagedLayer::Sticky, &mut set.sticky_layer, geometry)
        } else if let Some(workspace) = self.space_for_mut(&mapped) {
            let layer = if workspace.is_floating(&mapped) {
                ManagedLayer::Floating
            } else {
                ManagedLayer::Tiling
            };
            let geometry = workspace.element_geometry(mapped).unwrap();
            (layer, &mut workspace.floating_layer, geometry)
        } else {
            return;
        };

        let mut state = mapped.maximized_state.lock().unwrap();
        if state.is_none() {
            *state = Some(MaximizedState {
                original_geometry,
                original_layer,
            });
            std::mem::drop(state);
            floating_layer.map_maximized(mapped.clone(), original_geometry, true);
        }
    }

    pub fn unmaximize_request(&mut self, mapped: &CosmicMapped) -> Option<Size<i32, Logical>> {
        if let Some(set) = self.workspaces.sets.values_mut().find(|set| {
            set.sticky_layer.mapped().any(|m| m == mapped)
                || set.minimized_windows.iter().any(|m| &m.window == mapped)
        }) {
            let mut state = mapped.maximized_state.lock().unwrap();
            if let Some(state) = state.take() {
                assert_eq!(state.original_layer, ManagedLayer::Sticky);

                if let Some(minimized) = set
                    .minimized_windows
                    .iter_mut()
                    .find(|m| &m.window == mapped)
                {
                    minimized.unmaximize(state.original_geometry);
                } else {
                    mapped.set_maximized(false);
                    set.sticky_layer.map_internal(
                        mapped.clone(),
                        Some(state.original_geometry.loc),
                        Some(state.original_geometry.size.as_logical()),
                        None,
                    );
                }
                Some(state.original_geometry.size.as_logical())
            } else {
                None
            }
        } else if let Some(workspace) = self.space_for_mut(mapped) {
            workspace.unmaximize_request(mapped)
        } else {
            None
        }
    }

    pub fn resize_request(
        &mut self,
        surface: &WlSurface,
        seat: &Seat<State>,
        serial: impl Into<Option<Serial>>,
        edges: ResizeEdge,
        client_initiated: bool,
    ) -> Option<(ResizeGrab, Focus)> {
        let serial = serial.into();
        let start_data = check_grab_preconditions(&seat, surface, serial, client_initiated)?;
        let mapped = self.element_for_surface(surface).cloned()?;
        if mapped.is_fullscreen(true) || mapped.is_maximized(true) {
            return None;
        }

        let floating_layer = if let Some(set) = self
            .workspaces
            .sets
            .values_mut()
            .find(|set| set.sticky_layer.mapped().any(|m| m == &mapped))
        {
            &mut set.sticky_layer
        } else if let Some(workspace) = self.space_for_mut(&mapped) {
            &mut workspace.floating_layer
        } else {
            return None;
        };

        let grab: ResizeGrab = if let Some(grab) = floating_layer.resize_request(
            &mapped,
            seat,
            start_data.clone(),
            edges,
            ReleaseMode::NoMouseButtons,
        ) {
            grab.into()
        } else if let Some(ws) = self.space_for_mut(&mapped) {
            let node_id = mapped.tiling_node_id.lock().unwrap().clone()?;
            let (node, left_up_idx, orientation) =
                ws.tiling_layer.resize_request(node_id, edges)?;
            ResizeForkGrab::new(
                start_data,
                seat.get_pointer().unwrap().current_location().as_global(),
                node,
                left_up_idx,
                orientation,
                ws.output.downgrade(),
                ReleaseMode::NoMouseButtons,
            )
            .into()
        } else {
            return None;
        };

        Some((grab, Focus::Clear))
    }

    pub fn resize(&mut self, seat: &Seat<State>, direction: ResizeDirection, edge: ResizeEdge) {
        let Some(output) = seat.focused_output() else {
            return;
        };
        let (_, idx) = self.workspaces.active_num(&output);
        let Some(focused) = seat.get_keyboard().unwrap().current_focus() else {
            return;
        };
        let amount = (self
            .resize_state
            .take()
            .map(|(_, _, _, amount, _, _)| amount)
            .unwrap_or(10)
            + 2)
        .min(20);

        if self
            .workspaces
            .sets
            .get_mut(&output)
            .unwrap()
            .sticky_layer
            .resize(&focused, direction, edge, amount)
        {
            self.resize_state = Some((focused, direction, edge, amount, idx, output));
        } else if let Some(workspace) = self.workspaces.get_mut(idx, &output) {
            if workspace.resize(&focused, direction, edge, amount) {
                self.resize_state = Some((focused, direction, edge, amount, idx, output));
            }
        }
    }

    pub fn finish_resize(&mut self, direction: ResizeDirection, edge: ResizeEdge) {
        if let Some((old_focused, old_direction, old_edge, _, idx, output)) =
            self.resize_state.take()
        {
            if old_direction == direction && old_edge == edge {
                let Some(toplevel) = old_focused.toplevel() else {
                    return;
                };
                let Some(mapped) = self
                    .workspaces
                    .sets
                    .values()
                    .find_map(|set| {
                        set.sticky_layer
                            .mapped()
                            .find(|m| m.has_surface(&toplevel, WindowSurfaceType::TOPLEVEL))
                    })
                    .cloned()
                    .or_else(|| {
                        let workspace = self.workspaces.get(idx, &output).unwrap();
                        workspace
                            .mapped()
                            .find(|m| m.has_surface(&toplevel, WindowSurfaceType::TOPLEVEL))
                            .cloned()
                    })
                else {
                    return;
                };

                let mut resize_state = mapped.resize_state.lock().unwrap();
                if let Some(ResizeState::Resizing(data)) = *resize_state {
                    mapped.set_resizing(false);
                    *resize_state = Some(ResizeState::WaitingForCommit(data));
                }
            }
        }
    }

    #[must_use]
    pub fn toggle_stacking(
        &mut self,
        seat: &Seat<State>,
        window: &CosmicMapped,
    ) -> Option<KeyboardFocusTarget> {
        if let Some(set) = self
            .workspaces
            .sets
            .values_mut()
            .find(|set| set.sticky_layer.mapped().any(|m| m == window))
        {
            let workspace = &mut set.workspaces[set.active];
            set.sticky_layer
                .toggle_stacking(window, workspace.focus_stack.get_mut(seat))
        } else if let Some(workspace) = self.space_for_mut(window) {
            if workspace.tiling_layer.mapped().any(|(m, _)| m == window) {
                workspace
                    .tiling_layer
                    .toggle_stacking(window, workspace.focus_stack.get_mut(seat))
            } else if workspace.floating_layer.mapped().any(|w| w == window) {
                workspace
                    .floating_layer
                    .toggle_stacking(window, workspace.focus_stack.get_mut(seat))
            } else {
                None
            }
        } else {
            None
        }
    }

    #[must_use]
    pub fn toggle_stacking_focused(&mut self, seat: &Seat<State>) -> Option<KeyboardFocusTarget> {
        let Some(focused_output) = seat.focused_output() else {
            return None;
        };
        let set = self.workspaces.sets.get_mut(&focused_output).unwrap();
        let workspace = &mut set.workspaces[set.active];
        let maybe_window = workspace.focus_stack.get(seat).iter().next().cloned();
        if let Some(window) = maybe_window {
            if set.sticky_layer.mapped().any(|m| m == &window) {
                set.sticky_layer
                    .toggle_stacking_focused(seat, workspace.focus_stack.get_mut(seat))
            } else if workspace.tiling_layer.mapped().any(|(m, _)| m == &window) {
                workspace
                    .tiling_layer
                    .toggle_stacking_focused(seat, workspace.focus_stack.get_mut(seat))
            } else if workspace.floating_layer.mapped().any(|w| w == &window) {
                workspace
                    .floating_layer
                    .toggle_stacking_focused(seat, workspace.focus_stack.get_mut(seat))
            } else {
                None
            }
        } else {
            None
        }
    }

    pub fn toggle_sticky(&mut self, seat: &Seat<State>, mapped: &CosmicMapped) {
        // clean from focus-stacks
        for workspace in self.workspaces.spaces_mut() {
            for seat in self.seats.iter() {
                let mut stack = workspace.focus_stack.get_mut(seat);
                stack.remove(mapped);
            }
        }

        if let Some(workspace) = self.space_for_mut(mapped) {
            if workspace.is_fullscreen(mapped) {
                // we are making it sticky, we don't need to move it to it's previous workspace
                let _ = workspace.remove_fullscreen();
            }
            let previous_layer = if workspace.is_tiled(mapped) {
                workspace.toggle_floating_window(seat, mapped);
                ManagedLayer::Tiling
            } else {
                ManagedLayer::Floating
            };
            let Some(geometry) = workspace.element_geometry(mapped) else {
                return;
            };
            workspace.unmap(mapped);

            *mapped.previous_layer.lock().unwrap() = Some(previous_layer);
            let output = workspace.output().clone();
            let handle = workspace.handle;

            for (window, _) in mapped.windows() {
                window.set_sticky(true);
                toplevel_leave_workspace(&window, &handle);
            }

            self.workspaces
                .sets
                .get_mut(&output)
                .unwrap()
                .sticky_layer
                .map(mapped.clone(), geometry.loc);
        } else if let Some(set) = self
            .workspaces
            .sets
            .values_mut()
            .find(|set| set.sticky_layer.mapped().any(|m| m == mapped))
        {
            let geometry = set.sticky_layer.element_geometry(mapped).unwrap();
            set.sticky_layer.unmap(mapped);

            let workspace = &mut set.workspaces[set.active];
            for (window, _) in mapped.windows() {
                toplevel_enter_workspace(&window, &workspace.handle);
                window.set_sticky(false);
            }

            match mapped
                .previous_layer
                .lock()
                .unwrap()
                .take()
                .unwrap_or(ManagedLayer::Floating)
            {
                ManagedLayer::Tiling if workspace.tiling_enabled => {
                    let focus_stack = workspace.focus_stack.get(seat);
                    workspace
                        .tiling_layer
                        .map(mapped.clone(), Some(focus_stack.iter()), None);
                }
                ManagedLayer::Sticky => unreachable!(),
                _ => workspace.floating_layer.map(mapped.clone(), geometry.loc),
            }
        }

        self.append_focus_stack(&mapped, seat);
    }

    pub fn toggle_sticky_current(&mut self, seat: &Seat<State>) {
        let set = self.workspaces.sets.get_mut(&seat.active_output()).unwrap();
        let workspace = &mut set.workspaces[set.active];
        let maybe_window = workspace.focus_stack.get(seat).iter().next().cloned();
        if let Some(mapped) = maybe_window {
            self.toggle_sticky(seat, &mapped);
        }
    }

    pub fn update_toolkit(
        &mut self,
        toolkit: cosmic::config::CosmicTk,
        xdg_activation_state: &XdgActivationState,
        workspace_state: &mut WorkspaceUpdateGuard<'_, State>,
    ) {
        if cosmic::icon_theme::default() != toolkit.icon_theme {
            cosmic::icon_theme::set_default(toolkit.icon_theme.clone());
        }

        let mut container = cosmic::config::COSMIC_TK.lock().unwrap();
        if &*container != &toolkit {
            *container = toolkit;
            drop(container);
            self.refresh(xdg_activation_state, workspace_state);
            self.workspaces.force_redraw(xdg_activation_state);
        }
    }

    pub fn set_theme(
        &mut self,
        theme: cosmic::Theme,
        xdg_activation_state: &XdgActivationState,
        workspace_state: &mut WorkspaceUpdateGuard<'_, State>,
    ) {
        self.theme = theme.clone();
        self.refresh(xdg_activation_state, workspace_state);
        self.workspaces
            .set_theme(theme.clone(), xdg_activation_state);
    }

    pub fn theme(&self) -> &cosmic::Theme {
        &self.theme
    }

    pub fn update_tiling_exceptions<'a, I>(&mut self, exceptions: I)
    where
        I: Iterator<Item = &'a ApplicationException>,
    {
        self.tiling_exceptions = layout::TilingExceptions::new(exceptions);
    }

    pub fn take_presentation_feedback(
        &self,
        output: &Output,
        render_element_states: &RenderElementStates,
    ) -> OutputPresentationFeedback {
        let mut output_presentation_feedback = OutputPresentationFeedback::new(output);

        let active = self.active_space(output);
        active.mapped().for_each(|mapped| {
            mapped.active_window().take_presentation_feedback(
                &mut output_presentation_feedback,
                surface_primary_scanout_output,
                |surface, _| {
                    surface_presentation_feedback_flags_from_states(surface, render_element_states)
                },
            );
        });

        self.override_redirect_windows.iter().for_each(|or| {
            if let Some(wl_surface) = or.wl_surface() {
                take_presentation_feedback_surface_tree(
                    &wl_surface,
                    &mut output_presentation_feedback,
                    surface_primary_scanout_output,
                    |surface, _| {
                        surface_presentation_feedback_flags_from_states(
                            surface,
                            render_element_states,
                        )
                    },
                )
            }
        });

        let map = smithay::desktop::layer_map_for_output(output);
        for layer_surface in map.layers() {
            layer_surface.take_presentation_feedback(
                &mut output_presentation_feedback,
                surface_primary_scanout_output,
                |surface, _| {
                    surface_presentation_feedback_flags_from_states(surface, render_element_states)
                },
            );
        }

        output_presentation_feedback
    }

    pub fn mapped(&self) -> impl Iterator<Item = &CosmicMapped> {
        self.workspaces.iter().flat_map(|(_, set)| {
            set.sticky_layer
                .mapped()
                .chain(set.minimized_windows.iter().map(|m| &m.window))
                .chain(set.workspaces.iter().flat_map(|w| {
                    w.mapped()
                        .chain(w.minimized_windows.iter().map(|m| &m.window))
                }))
        })
    }
}

fn workspace_set_idx(
    state: &mut WorkspaceUpdateGuard<'_, State>,
    idx: u8,
    output_pos: usize,
    handle: &WorkspaceHandle,
) {
    state.set_workspace_name(handle, format!("{}", idx));
    state.set_workspace_coordinates(handle, [Some(idx as u32), Some(output_pos as u32), None]);
}

pub fn check_grab_preconditions(
    seat: &Seat<State>,
    surface: &WlSurface,
    serial: Option<Serial>,
    client_initiated: bool,
) -> Option<GrabStartData> {
    use smithay::reexports::wayland_server::Resource;

    let pointer = seat.get_pointer().unwrap();
    let touch = seat.get_touch().unwrap();

    let start_data =
        if serial.map_or(false, |serial| touch.has_grab(serial)) {
            GrabStartData::Touch(touch.grab_start_data().unwrap())
        } else {
            GrabStartData::Pointer(pointer.grab_start_data().unwrap_or_else(|| {
                PointerGrabStartData {
                    focus: pointer.current_focus().map(|f| (f, Point::from((0., 0.)))),
                    button: 0x110,
                    location: pointer.current_location(),
                }
            }))
        };

    if client_initiated {
        // Check that this surface has a click or touch down grab.
        if !match serial {
            Some(serial) => pointer.has_grab(serial) || touch.has_grab(serial),
            None => pointer.is_grabbed() | touch.is_grabbed(),
        } {
            return None;
        }

        // If the focus was for a different surface, ignore the request.
        if start_data.focus().is_none()
            || !start_data.focus().unwrap().0.same_client_as(&surface.id())
        {
            return None;
        }
    }

    Some(start_data)
}<|MERGE_RESOLUTION|>--- conflicted
+++ resolved
@@ -570,13 +570,8 @@
         self.workspaces.push(workspace);
     }
 
-<<<<<<< HEAD
     /// Ensures that the last workspace is empty by creating a new one if it's not.
     fn ensure_last_empty<'a>(&mut self, state: &mut WorkspaceUpdateGuard<State>) {
-=======
-    fn ensure_last_empty(&mut self, state: &mut WorkspaceUpdateGuard<State>) {
-        // add empty at the end, if necessary
->>>>>>> afdb6567
         if self
             .workspaces
             .last()
