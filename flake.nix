--- conflicted
+++ resolved
@@ -65,19 +65,15 @@
             ];
 
             buildInputs = with pkgs; [
+              wayland
+              systemd # For libudev
+              seatd # For libseat
               libxkbcommon
               libinput
-<<<<<<< HEAD
-              mesa
-              pixman
-              seatd
-              udev
-=======
               mesa # For libgbm
               fontconfig
               stdenv.cc.cc.lib
               pixman
->>>>>>> afdb6567
             ];
 
             runtimeDependencies = with pkgs; [
